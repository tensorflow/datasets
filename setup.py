--- conflicted
+++ resolved
@@ -136,11 +136,8 @@
     'librispeech': ['pydub'],  # and ffmpeg installed
     # sklearn version required to avoid conflict with librosa from
     # https://github.com/scikit-learn/scikit-learn/issues/14485
-<<<<<<< HEAD
     # See https://github.com/librosa/librosa/issues/1160
-=======
     'mimiciii_cxr': ['apache_beam', 'pydicom', 'pandas'],
->>>>>>> 58ddd7ea
     'nsynth': ['crepe>=0.0.11', 'librosa', 'scikit-learn==0.20.3'],
     'pet_finder': ['pandas'],
     'robonet': ['h5py'],  # and ffmpeg installed
