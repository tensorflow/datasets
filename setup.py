"""tensorflow/datasets is a library of datasets ready to use with TensorFlow.

tensorflow/datasets is a library of public datasets ready to use with
TensorFlow. Each dataset definition contains the logic necessary to download and
prepare the dataset, as well as to read it into a model using the
`tf.data.Dataset` API.

Usage outside of TensorFlow is also supported.

See the README on GitHub for further documentation.
"""

import datetime
import itertools
import os
import sys

import pkg_resources
from setuptools import find_packages
from setuptools import setup

if '--nightly' in sys.argv:
  nightly = True
  sys.argv.remove('--nightly')
else:
  nightly = False

project_name = 'tensorflow-datasets'

# To enable importing version.py directly, we add its path to sys.path.
version_path = os.path.join(os.path.dirname(__file__), 'tensorflow_datasets')
sys.path.append(version_path)
from version import __version__  # pytype: disable=import-error  # pylint: disable=g-import-not-at-top

if nightly:
  project_name = 'tfds-nightly'
<<<<<<< HEAD
  datestring = (os.environ.get('TFDS_NIGHTLY_TIMESTAMP') or
                datetime.datetime.now().strftime('%Y%m%d%H%M'))
  version = '%s-dev%s' % (version, datestring)
  
project_name = 'tfds-nightly'
datestring = (os.environ.get('TFDS_NIGHTLY_TIMESTAMP') or datetime.datetime.now().strftime('%Y%m%d%H%M'))
__version__ += 'dev%s' % datestring
=======
  # Version as `X.Y.Z.dev199912312459`
  datestring = (
      os.environ.get('TFDS_NIGHTLY_TIMESTAMP') or
      datetime.datetime.now().strftime('%Y%m%d%H%M'))
  curr_version = pkg_resources.parse_version(__version__)
  __version__ = f'{curr_version.base_version}.dev{datestring}'
>>>>>>> dfc7c9f1

DOCLINES = __doc__.split('\n')

REQUIRED_PKGS = [
    'absl-py',
    'dill',  # TODO(tfds): move to TESTS_REQUIRE.
    'etils[epath-no-tf]',
    'numpy',
    'promise',
    'protobuf>=3.12.2',
    'requests>=2.19.0',
    'six',
    'tensorflow-metadata',
    'termcolor',
    'toml',
    'tqdm',
    # Standard library backports
    'dataclasses;python_version<"3.7"',
    'typing_extensions;python_version<"3.8"',
    'importlib_resources;python_version<"3.9"',
]

TESTS_REQUIRE = [
    'jax[cpu]',
    'jupyter',
    'pytest',
    'pytest-shard',
    'pytest-xdist',
    # Lazy-deps required by core
    'pandas',
    'pydub',
    'apache_beam',
    # TODO(b/142892342): Re-enable
    # 'tensorflow-docs @ git+https://github.com/tensorflow/docs#egg=tensorflow-docs',  # pylint: disable=line-too-long
    # Required by scripts/documentation/
    'pyyaml',
]

# Additional deps for formatting
DEV_REQUIRE = [
    'pylint>=2.6.0',
    'yapf',
]

# Static files needed by datasets.
DATASET_FILES = [
    'graphs/ogbg_molpcba/ogbg_molpcba_tasks.txt',
    'image_classification/caltech101_labels.txt',
    'image_classification/categories_places365.txt',
    'image_classification/cbis_ddsm_calc_distributions.txt',
    'image_classification/cbis_ddsm_calc_types.txt',
    'image_classification/cbis_ddsm_mass_margins.txt',
    'image_classification/cbis_ddsm_mass_shapes.txt',
    'image_classification/cbis_ddsm_patch_labels.txt',
    'image_classification/dtd_key_attributes.txt',
    'image_classification/food-101_classes.txt',
    'image_classification/imagenet_resized_labels.txt',
    'image_classification/imagenet2012_labels.txt',
    'image_classification/imagenet2012_validation_labels.txt',
    'image_classification/imagenette_labels.txt',
    'image_classification/imagewang_labels.txt',
    'image_classification/inaturalist_labels.txt',
    'image_classification/inaturalist_supercategories.txt',
    'image_classification/plant_leaves_urls.txt',
    'image_classification/plantae_k_urls.txt',
    'image_classification/quickdraw_labels.txt',
    'image_classification/sun397_labels.txt',
    'image_classification/sun397_tfds_te.txt',
    'image_classification/sun397_tfds_tr.txt',
    'image_classification/sun397_tfds_va.txt',
    'object_detection/open_images_classes_all.txt',
    'object_detection/open_images_classes_boxable.txt',
    'object_detection/open_images_classes_trainable.txt',
    'video/tao/labels.txt',
    'video/ucf101_labels.txt',
    'video/youtube_vis/labels.txt',
]

# Extra dependencies required by specific datasets
DATASET_EXTRAS = {
    # In alphabetical order
    'aflw2k3d': ['scipy'],
    'beir': ['apache_beam'],
    'ble_wind_field': ['gcsfs', 'zarr'],
    'c4': ['apache_beam', 'gcld3', 'langdetect', 'nltk', 'tldextract'],
    'cats_vs_dogs': ['matplotlib'],
    'colorectal_histology': ['Pillow'],
    'common_voice': ['pydub'],  # and ffmpeg installed
    'duke_ultrasound': ['scipy'],
    'eurosat': ['scikit-image', 'tifffile', 'imagecodecs'],
    'groove': ['pretty_midi', 'pydub'],
    'gtzan': ['pydub'],
    'imagenet2012_corrupted': [
        # This includes pre-built source; you may need to use an alternative
        # route to install OpenCV
        'opencv-python',
        'scikit-image',
        'scipy'
    ],
    'librispeech': ['pydub'],  # and ffmpeg installed
    'lsun': ['tensorflow-io'],
    # sklearn version required to avoid conflict with librosa from
    # https://github.com/scikit-learn/scikit-learn/issues/14485
    # See https://github.com/librosa/librosa/issues/1160
    'nsynth': ['crepe>=0.0.11', 'librosa', 'scikit-learn==0.20.3'],
    'ogbg_molpcba': ['pandas', 'networkx'],
    'pet_finder': ['pandas'],
    'robonet': ['h5py'],  # and ffmpeg installed
    'robosuite_panda_pick_place_can': ['envlogger'],
    'smartwatch_gestures': ['pandas'],
    'svhn': ['scipy'],
    'tiered_imagenet': ['opencv-python'],
    'the300w_lp': ['scipy'],
    'wider_face': ['Pillow'],
    'wikipedia': ['mwparserfromhell', 'apache_beam'],
    'wsc273': ['bs4', 'lxml'],
    'youtube_vis': ['pycocotools'],
}

# Those datasets have dependencies which conflict with the rest of TFDS, so
# running them in an isolated environments.
# See `./oss_scripts/oss_tests.sh` for the isolated test.
ISOLATED_DATASETS = ('nsynth', 'lsun')

# Extra dataset deps are required for the tests
all_dataset_extras = list(
    itertools.chain.from_iterable(
        deps for ds_name, deps in DATASET_EXTRAS.items()
        if ds_name not in ISOLATED_DATASETS))

EXTRAS_REQUIRE = {
    'matplotlib': ['matplotlib'],
    'tensorflow': ['tensorflow>=2.1'],
    'tensorflow-data-validation': ['tensorflow-data-validation'],

    # Tests dependencies are installed in ./oss_scripts/oss_pip_install.sh
    # and run in ./oss_scripts/oss_tests.sh
    'tests-all': TESTS_REQUIRE + all_dataset_extras,
    'dev': TESTS_REQUIRE + DEV_REQUIRE,
}
EXTRAS_REQUIRE.update(DATASET_EXTRAS)

setup(
  add-tiered-imagenet-dataset
  name=project_name,
  version=__version__,
  description=DOCLINES[0],
  long_description='\n'.join(DOCLINES[2:]),
  author='Google Inc.',
  author_email='packages@tensorflow.org',
  url='http://github.com/tensorflow/datasets',
  download_url='https://github.com/tensorflow/datasets/tags',
  license='Apache 2.0',
  packages=find_packages(),
  package_data={
    'tensorflow_datasets': DATASET_FILES,
  },
  scripts=[],
  install_requires=REQUIRED_PKGS,
  extras_require=EXTRAS_REQUIRE,
  classifiers=[
    'Development Status :: 4 - Beta',
    'Intended Audience :: Developers',
    'Intended Audience :: Science/Research',
    'License :: OSI Approved :: Apache Software License',
    'Topic :: Scientific/Engineering :: Artificial Intelligence',
  ],
  keywords='tensorflow machine learning datasets',
    name=project_name,
    version=__version__,
    description=DOCLINES[0],
    long_description='\n'.join(DOCLINES[2:]),
    author='Google Inc.',
    author_email='packages@tensorflow.org',
    url='https://github.com/tensorflow/datasets',
    download_url='https://github.com/tensorflow/datasets/tags',
    license='Apache 2.0',
    packages=find_packages(),
    package_data={
        'tensorflow_datasets':
            DATASET_FILES + [
                'core/utils/colormap.csv',
                'scripts/documentation/templates/*',
                'url_checksums/*',
                'checksums.tsv',
                'community-datasets.toml',
            ],
    },
    exclude_package_data={
        'tensorflow_datasets': ['dummy_data/*',],
    },
    scripts=[],
    install_requires=REQUIRED_PKGS,
    python_requires='>=3.7',
    extras_require=EXTRAS_REQUIRE,
    classifiers=[
        'Development Status :: 4 - Beta',
        'Intended Audience :: Developers',
        'Intended Audience :: Science/Research',
        'License :: OSI Approved :: Apache Software License',
        'Programming Language :: Python :: 3',
        'Programming Language :: Python :: 3 :: Only',
        'Topic :: Scientific/Engineering :: Artificial Intelligence',
    ],
    keywords='tensorflow machine learning datasets',
    entry_points={
        'console_scripts': [
            'tfds = tensorflow_datasets.scripts.cli.main:launch_cli'
        ],
    },
)<|MERGE_RESOLUTION|>--- conflicted
+++ resolved
@@ -34,7 +34,7 @@
 
 if nightly:
   project_name = 'tfds-nightly'
-<<<<<<< HEAD
+
   datestring = (os.environ.get('TFDS_NIGHTLY_TIMESTAMP') or
                 datetime.datetime.now().strftime('%Y%m%d%H%M'))
   version = '%s-dev%s' % (version, datestring)
@@ -42,14 +42,7 @@
 project_name = 'tfds-nightly'
 datestring = (os.environ.get('TFDS_NIGHTLY_TIMESTAMP') or datetime.datetime.now().strftime('%Y%m%d%H%M'))
 __version__ += 'dev%s' % datestring
-=======
-  # Version as `X.Y.Z.dev199912312459`
-  datestring = (
-      os.environ.get('TFDS_NIGHTLY_TIMESTAMP') or
-      datetime.datetime.now().strftime('%Y%m%d%H%M'))
-  curr_version = pkg_resources.parse_version(__version__)
-  __version__ = f'{curr_version.base_version}.dev{datestring}'
->>>>>>> dfc7c9f1
+
 
 DOCLINES = __doc__.split('\n')
 
