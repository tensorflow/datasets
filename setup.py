"""tensorflow/datasets is a library of datasets ready to use with TensorFlow.

tensorflow/datasets is a library of public datasets ready to use with
TensorFlow. Each dataset definition contains the logic necessary to download and
prepare the dataset, as well as to read it into a model using the
`tf.data.Dataset` API.

Usage outside of TensorFlow is also supported.

See the README on GitHub for further documentation.
"""

import datetime
import itertools
import os
import sys

from setuptools import find_packages
from setuptools import setup

nightly = False
if '--nightly' in sys.argv:
  nightly = True
  sys.argv.remove('--nightly')

project_name = 'tensorflow-datasets'

# To enable importing version.py directly, we add its path to sys.path.
version_path = os.path.join(
    os.path.dirname(__file__), 'tensorflow_datasets')
sys.path.append(version_path)
from version import __version__  # pylint: disable=g-import-not-at-top

if nightly:
  project_name = 'tfds-nightly'
  datestring = (os.environ.get('TFDS_NIGHTLY_TIMESTAMP') or
                datetime.datetime.now().strftime('%Y%m%d%H%M'))
  version = '%s-dev%s' % (version, datestring)
  
project_name = 'tfds-nightly'
datestring = (os.environ.get('TFDS_NIGHTLY_TIMESTAMP') or datetime.datetime.now().strftime('%Y%m%d%H%M'))
__version__ += 'dev%s' % datestring

DOCLINES = __doc__.split('\n')

REQUIRED_PKGS = [
    'absl-py',
    'attrs',
    'dill',  # TODO(tfds): move to TESTS_REQUIRE.
    'future',
    'numpy',
    'promise',
    'protobuf>=3.6.1',
    'requests>=2.19.0',
    'six',
    'tensorflow-metadata',
    'termcolor',
    'tqdm',
    'wrapt',
]

TESTS_REQUIRE = [
    'apache-beam',
    'jupyter',
    'mako',
    'pytest',
    'pytest-xdist',
    # TODO(b/142892342): Re-enable
    # 'tensorflow-docs @ git+https://github.com/tensorflow/docs#egg=tensorflow-docs',  # pylint: disable=line-too-long
]

if sys.version_info.major == 3:
  # Packages only for Python 3
  pass
else:
  # Packages only for Python 2
  TESTS_REQUIRE.append('mock')
  REQUIRED_PKGS.append('bz2file')
  REQUIRED_PKGS.append('functools32')
  REQUIRED_PKGS.append('futures')  # concurrent.futures

if sys.version_info < (3, 4):
  # enum introduced in Python 3.4
  REQUIRED_PKGS.append('enum34')

if sys.version_info < (3, 3):
  # shutil.disk_usage was introduced in Python 3.3, use psutil instead.
  REQUIRED_PKGS.append('psutil')

# Static files needed by datasets.
DATASET_FILES = [
    'image/caltech101_labels.txt',
    'image/categories_places365.txt',
    'image/cbis_ddsm_calc_distributions.txt',
    'image/cbis_ddsm_calc_types.txt',
    'image/cbis_ddsm_mass_margins.txt',
    'image/cbis_ddsm_mass_shapes.txt',
    'image/cbis_ddsm_patch_labels.txt',
    'image/dtd_key_attributes.txt',
    'image/food-101_classes.txt',
    'image/imagenet2012_labels.txt',
    'image/imagenet2012_validation_labels.txt',
    'image/inaturalist_labels.txt',
    'image/inaturalist_supercategories.txt',
    'image/open_images_classes_all.txt',
    'image/open_images_classes_boxable.txt',
    'image/open_images_classes_trainable.txt',
    'image/plant_leaves_urls.txt',
    'image/plantae_k_urls.txt',
    'image/quickdraw_labels.txt',
    'image/sun397_labels.txt',
    'image/sun397_tfds_te.txt',
    'image/sun397_tfds_tr.txt',
    'image/sun397_tfds_va.txt',
    'url_checksums/*',
    'video/ucf101_labels.txt',
]

# Extra dependencies required by specific datasets
DATASET_EXTRAS = {
    # In alphabetical order
    'aflw2k3d': ['scipy'],
    'c4': ['apache_beam', 'langdetect', 'nltk', 'tldextract'],
    'cats_vs_dogs': ['matplotlib'],
    'colorectal_histology': ['Pillow'],
    'eurosat': ['scikit-image',],
    'groove': ['pretty_midi', 'pydub'],
    'imagenet2012_corrupted': [
        # This includes pre-built source; you may need to use an alternative
        # route to install OpenCV
        'opencv-python==3.4.0.14',
        'scikit-image',
        'scipy'
    ],
    'librispeech': ['pydub'],  # and ffmpeg installed
    # sklearn version required to avoid conflict with librosa from
    # https://github.com/scikit-learn/scikit-learn/issues/14485
    'nsynth': ['crepe>=0.0.9', 'librosa', 'scikit-learn==0.20.3'],
    'pet_finder': ['pandas'],
    'svhn': ['scipy'],
    'tiered_imagenet': ['opencv-python'],
    'the300w_lp': ['scipy'],
    'duke_ultrasound': ['scipy'],
    'wider_face': ['Pillow'],
    'wikipedia': ['mwparserfromhell', 'apache_beam'],
}


# Extra dataset deps are required for the tests
all_dataset_extras = list(itertools.chain.from_iterable(
    deps for ds_name, deps in DATASET_EXTRAS.items() if ds_name != 'nsynth'))


EXTRAS_REQUIRE = {
    'apache-beam': ['apache-beam'],
    'matplotlib': ['matplotlib'],
    'tensorflow': ['tensorflow>=1.15.0'],
    'tensorflow_gpu': ['tensorflow-gpu>=1.15.0'],
    # Tests dependencies are installed in ./oss_scripts/oss_pip_install.sh
    # and run in ./oss_scripts/oss_tests.sh
    'tests': TESTS_REQUIRE + all_dataset_extras,
    # Nsynth is run in isolation, installed and run in
    # ./oss_scripts/oss_tests.sh.
    'tests_nsynth': TESTS_REQUIRE + DATASET_EXTRAS['nsynth'],
}
EXTRAS_REQUIRE.update(DATASET_EXTRAS)

setup(
<<<<<<< HEAD
  name=project_name,
  version=__version__,
  description=DOCLINES[0],
  long_description='\n'.join(DOCLINES[2:]),
  author='Google Inc.',
  author_email='packages@tensorflow.org',
  url='http://github.com/tensorflow/datasets',
  download_url='https://github.com/tensorflow/datasets/tags',
  license='Apache 2.0',
  packages=find_packages(),
  package_data={
    'tensorflow_datasets': DATASET_FILES,
  },
  scripts=[],
  install_requires=REQUIRED_PKGS,
  extras_require=EXTRAS_REQUIRE,
  classifiers=[
    'Development Status :: 4 - Beta',
    'Intended Audience :: Developers',
    'Intended Audience :: Science/Research',
    'License :: OSI Approved :: Apache Software License',
    'Topic :: Scientific/Engineering :: Artificial Intelligence',
  ],
  keywords='tensorflow machine learning datasets',
=======
    name=project_name,
    version=__version__,
    description=DOCLINES[0],
    long_description='\n'.join(DOCLINES[2:]),
    author='Google Inc.',
    author_email='packages@tensorflow.org',
    url='http://github.com/tensorflow/datasets',
    download_url='https://github.com/tensorflow/datasets/tags',
    license='Apache 2.0',
    packages=find_packages(),
    package_data={
        'tensorflow_datasets': DATASET_FILES + [
            'scripts/templates/*',
        ],
    },
    scripts=[],
    install_requires=REQUIRED_PKGS,
    extras_require=EXTRAS_REQUIRE,
    classifiers=[
        'Development Status :: 4 - Beta',
        'Intended Audience :: Developers',
        'Intended Audience :: Science/Research',
        'License :: OSI Approved :: Apache Software License',
        'Topic :: Scientific/Engineering :: Artificial Intelligence',
    ],
    keywords='tensorflow machine learning datasets',
>>>>>>> 8cea22f0
)<|MERGE_RESOLUTION|>--- conflicted
+++ resolved
@@ -166,7 +166,7 @@
 EXTRAS_REQUIRE.update(DATASET_EXTRAS)
 
 setup(
-<<<<<<< HEAD
+  add-tiered-imagenet-dataset
   name=project_name,
   version=__version__,
   description=DOCLINES[0],
@@ -191,7 +191,6 @@
     'Topic :: Scientific/Engineering :: Artificial Intelligence',
   ],
   keywords='tensorflow machine learning datasets',
-=======
     name=project_name,
     version=__version__,
     description=DOCLINES[0],
@@ -218,5 +217,4 @@
         'Topic :: Scientific/Engineering :: Artificial Intelligence',
     ],
     keywords='tensorflow machine learning datasets',
->>>>>>> 8cea22f0
 )