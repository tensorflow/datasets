"""tensorflow/datasets is a library of datasets ready to use with TensorFlow.

tensorflow/datasets is a library of public datasets ready to use with
TensorFlow. Each dataset definition contains the logic necessary to download and
prepare the dataset, as well as to read it into a model using the
`tf.data.Dataset` API.

Usage outside of TensorFlow is also supported.

See the README on GitHub for further documentation.
"""

import datetime
import os
import sys

from setuptools import find_packages
from setuptools import setup

nightly = False
if '--nightly' in sys.argv:
  nightly = True
  sys.argv.remove('--nightly')

project_name = 'tensorflow-datasets'

# To enable importing version.py directly, we add its path to sys.path.
version_path = os.path.join(
    os.path.dirname(__file__), 'tensorflow_datasets')
sys.path.append(version_path)
from version import __version__  # pylint: disable=g-import-not-at-top

if nightly:
  project_name = 'tfds-nightly'
  datestring = (os.environ.get('TFDS_NIGHTLY_TIMESTAMP') or
                datetime.datetime.now().strftime('%Y%m%d%H%M'))
  __version__ += 'dev%s' % datestring

DOCLINES = __doc__.split('\n')

REQUIRED_PKGS = [
    'absl-py',
    'attrs',
    'dill',  # TODO(tfds): move to TESTS_REQUIRE.
    'future',
    'numpy',
    'promise',
    'protobuf>=3.6.1',
    'psutil',
    'requests>=2.19.0',
    'six',
    'tensorflow-metadata',
    'termcolor',
    'tqdm',
    'wrapt',
]

TESTS_REQUIRE = [
    'apache-beam',
    'jupyter',
    'pytest',
    'pytest-xdist',
]

if sys.version_info.major == 3:
  # Packages only for Python 3
  pass
else:
  # Packages only for Python 2
  TESTS_REQUIRE.append('mock')
  REQUIRED_PKGS.append('bz2file')
  REQUIRED_PKGS.append('functools32')
  REQUIRED_PKGS.append('futures')  # concurrent.futures

if sys.version_info < (3, 4):
  # enum introduced in Python 3.4
  REQUIRED_PKGS.append('enum34')

# Static files needed by datasets.
DATASET_FILES = [
    'image/caltech101_labels.txt',
    'image/cbis_ddsm_calc_distributions.txt',
    'image/cbis_ddsm_calc_types.txt',
    'image/cbis_ddsm_mass_margins.txt',
    'image/cbis_ddsm_mass_shapes.txt',
    'image/cbis_ddsm_patch_labels.txt',
    'image/dtd_key_attributes.txt',
    'image/imagenet2012_labels.txt',
    'image/imagenet2012_validation_labels.txt',
    'image/open_images_classes_all.txt',
    'image/open_images_classes_boxable.txt',
    'image/open_images_classes_trainable.txt',
    'image/quickdraw_labels.txt',
    'image/sun397_labels.txt',
    'url_checksums/*',
    'video/ucf101_labels.txt',
]

DATASET_EXTRAS = {
    # In alphabetical order
    'cats_vs_dogs': ['matplotlib'],
    'colorectal_histology': ['Pillow'],
    'eurosat': [
        'scikit-image',
    ],
    'imagenet2012_corrupted': [
        # This includes pre-built source; you may need to use an alternative
        # route to install OpenCV
        'opencv-python==3.4.0.14',
        'scikit-image',
        'scipy'
    ],
    'groove': ['pretty_midi', 'pydub'],
    'librispeech': ['pydub'],  # and ffmpeg installed
<<<<<<< HEAD
    'patch_camelyon': ['h5py'],
=======
    'pet_finder': ['pandas'],
>>>>>>> a5d0580e
    'svhn': ['scipy'],
    'wikipedia': ['mwparserfromhell', 'apache_beam'],
}

all_dataset_extras = []
for deps in DATASET_EXTRAS.values():
  all_dataset_extras.extend(deps)

EXTRAS_REQUIRE = {
    'apache-beam': ['apache-beam'],
    'tensorflow': ['tensorflow>=1.13.0'],
    'tensorflow_gpu': ['tensorflow-gpu>=1.13.0'],
    'tests': TESTS_REQUIRE + all_dataset_extras,
}
EXTRAS_REQUIRE.update(DATASET_EXTRAS)

setup(
    name=project_name,
    version=__version__,
    description=DOCLINES[0],
    long_description='\n'.join(DOCLINES[2:]),
    author='Google Inc.',
    author_email='packages@tensorflow.org',
    url='http://github.com/tensorflow/datasets',
    download_url='https://github.com/tensorflow/datasets/tags',
    license='Apache 2.0',
    packages=find_packages(),
    package_data={
        'tensorflow_datasets': DATASET_FILES,
    },
    scripts=[],
    install_requires=REQUIRED_PKGS,
    extras_require=EXTRAS_REQUIRE,
    classifiers=[
        'Development Status :: 4 - Beta',
        'Intended Audience :: Developers',
        'Intended Audience :: Science/Research',
        'License :: OSI Approved :: Apache Software License',
        'Topic :: Scientific/Engineering :: Artificial Intelligence',
    ],
    keywords='tensorflow machine learning datasets',
)<|MERGE_RESOLUTION|>--- conflicted
+++ resolved
@@ -112,11 +112,8 @@
     ],
     'groove': ['pretty_midi', 'pydub'],
     'librispeech': ['pydub'],  # and ffmpeg installed
-<<<<<<< HEAD
     'patch_camelyon': ['h5py'],
-=======
     'pet_finder': ['pandas'],
->>>>>>> a5d0580e
     'svhn': ['scipy'],
     'wikipedia': ['mwparserfromhell', 'apache_beam'],
 }
