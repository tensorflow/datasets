--- conflicted
+++ resolved
@@ -149,13 +149,6 @@
     'the300w_lp': ['scipy'],
     'wider_face': ['Pillow'],
     'wikipedia': ['mwparserfromhell', 'apache_beam'],
-<<<<<<< HEAD
-    'lsun': ['tensorflow-io'],
-    'pathVQA' : ['json', 'random'],
-=======
-    'wsc273': ['bs4', 'lxml'],
-    'youtube_vis': ['pycocotools'],
->>>>>>> 1d82df73
 }
 
 
