--- conflicted
+++ resolved
@@ -109,17 +109,10 @@
   all_dataset_extras.extend(deps)
 
 EXTRAS_REQUIRE = {
-<<<<<<< HEAD
-  'apache-beam': ['apache-beam'],
-  'tensorflow': ['tensorflow>=1.12.0'],
-  'tensorflow_gpu': ['tensorflow-gpu>=1.12.0'],
-  'tests': TESTS_REQUIRE + all_dataset_extras,
-=======
     'apache-beam': ['apache-beam'],
     'tensorflow': ['tensorflow>=1.13.0'],
     'tensorflow_gpu': ['tensorflow-gpu>=1.13.0'],
     'tests': TESTS_REQUIRE + all_dataset_extras,
->>>>>>> 13b95232
 }
 EXTRAS_REQUIRE.update(DATASET_EXTRAS)
 
