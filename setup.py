"""tensorflow/datasets is a library of datasets ready to use with TensorFlow.

tensorflow/datasets is a library of public datasets ready to use with
TensorFlow. Each dataset definition contains the logic necessary to download and
prepare the dataset, as well as to read it into a model using the
`tf.data.Dataset` API.

Usage outside of TensorFlow is also supported.

See the README on GitHub for further documentation.
"""

import datetime
import os
import sys

from setuptools import find_packages
from setuptools import setup

nightly = False
if '--nightly' in sys.argv:
  nightly = True
  sys.argv.remove('--nightly')

project_name = 'tensorflow-datasets'

# To enable importing version.py directly, we add its path to sys.path.
version_path = os.path.join(
    os.path.dirname(__file__), 'tensorflow_datasets')
sys.path.append(version_path)
from version import __version__  # pylint: disable=g-import-not-at-top

if nightly:
  project_name = 'tfds-nightly'
  datestring = (os.environ.get('TFDS_NIGHTLY_TIMESTAMP') or
                datetime.datetime.now().strftime('%Y%m%d%H%M'))
  __version__ += 'dev%s' % datestring

DOCLINES = __doc__.split('\n')

REQUIRED_PKGS = [
    'absl-py',
    'attrs',
    'dill',  # TODO(tfds): move to TESTS_REQUIRE.
    'future',
    'numpy',
    'promise',
    'protobuf>=3.6.1',
    'psutil',
    'requests>=2.19.0',
    'six',
    'tensorflow-metadata',
    'termcolor',
    'tqdm',
    'wrapt',
]

TESTS_REQUIRE = [
    'apache-beam',
    'jupyter',
    'pytest',
    'pytest-xdist',
]

if sys.version_info.major == 3:
  # Packages only for Python 3
  pass
else:
  # Packages only for Python 2
  TESTS_REQUIRE.append('mock')
  REQUIRED_PKGS.append('bz2file')
  REQUIRED_PKGS.append('functools32')
  REQUIRED_PKGS.append('futures')  # concurrent.futures

if sys.version_info < (3, 4):
  # enum introduced in Python 3.4
  REQUIRED_PKGS.append('enum34')

# Static files needed by datasets.
DATASET_FILES = [
    'image/caltech101_labels.txt',
    'image/cbis_ddsm_calc_distributions.txt',
    'image/cbis_ddsm_calc_types.txt',
    'image/cbis_ddsm_mass_margins.txt',
    'image/cbis_ddsm_mass_shapes.txt',
    'image/cbis_ddsm_patch_labels.txt',
    'image/dtd_key_attributes.txt',
    'image/imagenet2012_labels.txt',
    'image/imagenet2012_validation_labels.txt',
    'image/open_images_classes_all.txt',
    'image/open_images_classes_boxable.txt',
    'image/open_images_classes_trainable.txt',
    'image/quickdraw_labels.txt',
    'image/sun397_labels.txt',
    'url_checksums/*',
    'video/ucf101_labels.txt',
]

DATASET_EXTRAS = {
    # In alphabetical order
    'cats_vs_dogs': ['matplotlib'],
    'colorectal_histology': ['Pillow'],
<<<<<<< HEAD
    'cartoonset': ['scikit-image'],
=======
    'eurosat': [
        'scikit-image',
    ],
>>>>>>> d89aeb9a
    'imagenet2012_corrupted': [
        # This includes pre-built source; you may need to use an alternative
        # route to install OpenCV
        'opencv-python==3.4.0.14',
        'scikit-image',
        'scipy'
    ],
    'groove': ['pretty_midi', 'pydub'],
    'librispeech': ['pydub'],  # and ffmpeg installed
    'pet_finder': ['pandas'],
    'svhn': ['scipy'],
    'wikipedia': ['mwparserfromhell', 'apache_beam'],
}

all_dataset_extras = []
for deps in DATASET_EXTRAS.values():
  all_dataset_extras.extend(deps)

EXTRAS_REQUIRE = {
    'apache-beam': ['apache-beam'],
    'tensorflow': ['tensorflow>=1.14.0'],
    'tensorflow_gpu': ['tensorflow-gpu>=1.14.0'],
    'tests': TESTS_REQUIRE + all_dataset_extras,
}
EXTRAS_REQUIRE.update(DATASET_EXTRAS)

setup(
    name=project_name,
    version=__version__,
    description=DOCLINES[0],
    long_description='\n'.join(DOCLINES[2:]),
    author='Google Inc.',
    author_email='packages@tensorflow.org',
    url='http://github.com/tensorflow/datasets',
    download_url='https://github.com/tensorflow/datasets/tags',
    license='Apache 2.0',
    packages=find_packages(),
    package_data={
        'tensorflow_datasets': DATASET_FILES,
    },
    scripts=[],
    install_requires=REQUIRED_PKGS,
    extras_require=EXTRAS_REQUIRE,
    classifiers=[
        'Development Status :: 4 - Beta',
        'Intended Audience :: Developers',
        'Intended Audience :: Science/Research',
        'License :: OSI Approved :: Apache Software License',
        'Topic :: Scientific/Engineering :: Artificial Intelligence',
    ],
    keywords='tensorflow machine learning datasets',
)<|MERGE_RESOLUTION|>--- conflicted
+++ resolved
@@ -99,14 +99,11 @@
 DATASET_EXTRAS = {
     # In alphabetical order
     'cats_vs_dogs': ['matplotlib'],
+    'cartoonset': ['scikit-image'],
     'colorectal_histology': ['Pillow'],
-<<<<<<< HEAD
-    'cartoonset': ['scikit-image'],
-=======
     'eurosat': [
         'scikit-image',
     ],
->>>>>>> d89aeb9a
     'imagenet2012_corrupted': [
         # This includes pre-built source; you may need to use an alternative
         # route to install OpenCV
