--- conflicted
+++ resolved
@@ -132,11 +132,8 @@
     'duke_ultrasound': ['scipy'],
     'wider_face': ['Pillow'],
     'wikipedia': ['mwparserfromhell', 'apache_beam'],
-<<<<<<< HEAD
     'deeplesion': ['pandas'],
-=======
     'lsun': ['tensorflow-io'],
->>>>>>> 097bd6a2
 }
 
 
