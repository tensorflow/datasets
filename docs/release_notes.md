--- conflicted
+++ resolved
@@ -9,9 +9,6 @@
 *   It is now possible to add arbitrary metadata to `tfds.core.DatasetInfo`
     which will be stored/restored with the dataset. See `tfds.core.Metadata`.
 *   Better proxy support, possibility to add certificate
-<<<<<<< HEAD
 *   Add Speech Command dataset
-=======
 *   Add `decoders` kwargs to override the default feature decoding
-    ([guide](https://github.com/tensorflow/datasets/tree/master/docs/decode.md)).
->>>>>>> 800ce69f
+    ([guide](https://github.com/tensorflow/datasets/tree/master/docs/decode.md)).