--- conflicted
+++ resolved
@@ -93,8 +93,6 @@
   plt.close(figure)
 
 
-<<<<<<< HEAD
-=======
 def _get_full_names(datasets: Optional[List[str]] = None) -> List[str]:
   """List all builder names `ds/version` and `ds/config/version` to generate.
 
@@ -116,7 +114,6 @@
     return builder_names
 
 
->>>>>>> ffb68c14
 def generate_visualization(
     datasets: Optional[List[str]] = None,
     *,
