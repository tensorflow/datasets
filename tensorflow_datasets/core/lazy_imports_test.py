# coding=utf-8
# Copyright 2019 The TensorFlow Datasets Authors.
#
# Licensed under the Apache License, Version 2.0 (the "License");
# you may not use this file except in compliance with the License.
# You may obtain a copy of the License at
#
#     http://www.apache.org/licenses/LICENSE-2.0
#
# Unless required by applicable law or agreed to in writing, software
# distributed under the License is distributed on an "AS IS" BASIS,
# WITHOUT WARRANTIES OR CONDITIONS OF ANY KIND, either express or implied.
# See the License for the specific language governing permissions and
# limitations under the License.

"""Tests for tensorflow_datasets.core.lazy_imports."""

from __future__ import absolute_import
from __future__ import division
from __future__ import print_function

from absl.testing import parameterized
import six
import tensorflow_datasets as tfds
from tensorflow_datasets import testing


class LazyImportsTest(testing.TestCase, parameterized.TestCase):

  @parameterized.parameters(
      "cv2",
      "matplotlib",
      "mwparserfromhell",
      "os",
      "pydub",
      "pyplot",
      "scipy",
<<<<<<< HEAD
      "scipy_io",
      "h5py"
=======
      "skimage",
>>>>>>> dc36f1f6
  )
  def test_import(self, module_name):
    # TODO(rsepassi): Re-enable skimage on Py3 (b/129964829)
    if module_name == "skimage" and six.PY3:
      return
    getattr(tfds.core.lazy_imports, module_name)

  def test_bad_import(self):
    with self.assertRaisesWithPredicateMatch(ImportError, "extras_require"):
      _ = tfds.core.lazy_imports.test_foo


if __name__ == "__main__":
  testing.test_main()<|MERGE_RESOLUTION|>--- conflicted
+++ resolved
@@ -35,12 +35,8 @@
       "pydub",
       "pyplot",
       "scipy",
-<<<<<<< HEAD
-      "scipy_io",
+      "skimage",
       "h5py"
-=======
-      "skimage",
->>>>>>> dc36f1f6
   )
   def test_import(self, module_name):
     # TODO(rsepassi): Re-enable skimage on Py3 (b/129964829)
