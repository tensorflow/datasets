--- conflicted
+++ resolved
@@ -1,58 +1,3 @@
-<<<<<<< HEAD
-# coding=utf-8
-# Copyright 2019 The TensorFlow Datasets Authors.
-#
-# Licensed under the Apache License, Version 2.0 (the "License");
-# you may not use this file except in compliance with the License.
-# You may obtain a copy of the License at
-#
-#     http://www.apache.org/licenses/LICENSE-2.0
-#
-# Unless required by applicable law or agreed to in writing, software
-# distributed under the License is distributed on an "AS IS" BASIS,
-# WITHOUT WARRANTIES OR CONDITIONS OF ANY KIND, either express or implied.
-# See the License for the specific language governing permissions and
-# limitations under the License.
-
-"""Tests for tensorflow_datasets.core.lazy_imports."""
-
-from __future__ import absolute_import
-from __future__ import division
-from __future__ import print_function
-
-from absl.testing import parameterized
-import six
-import tensorflow_datasets as tfds
-from tensorflow_datasets import testing
-
-
-class LazyImportsTest(testing.TestCase, parameterized.TestCase):
-
-  @parameterized.parameters(
-      "cv2",
-      "matplotlib",
-      "mwparserfromhell",
-      "os",
-      "pydub",
-      "pyplot",
-      "scipy",
-      "skimage",
-      "h5py"
-  )
-  def test_import(self, module_name):
-    # TODO(rsepassi): Re-enable skimage on Py3 (b/129964829)
-    if module_name == "skimage" and six.PY3:
-      return
-    getattr(tfds.core.lazy_imports, module_name)
-
-  def test_bad_import(self):
-    with self.assertRaisesWithPredicateMatch(ImportError, "extras_require"):
-      _ = tfds.core.lazy_imports.test_foo
-
-
-if __name__ == "__main__":
-  testing.test_main()
-=======
 # coding=utf-8
 # Copyright 2019 The TensorFlow Datasets Authors.
 #
@@ -106,5 +51,4 @@
 
 
 if __name__ == "__main__":
-  testing.test_main()
->>>>>>> ae3e01cc
+  testing.test_main()