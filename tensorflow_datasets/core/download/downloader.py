--- conflicted
+++ resolved
@@ -159,15 +159,11 @@
       self._pbar_dl_size.update(dl_result.url_info.size)
 
   def download(
-<<<<<<< HEAD
       self,
       url: str,
       destination_path: str,
       verify: bool = True,
       **request_kwargs
-=======
-      self, url: str, destination_path: str, verify: bool = True
->>>>>>> a6c708c0
   ) -> 'promise.Promise[concurrent.futures.Future[DownloadResult]]':
     """Download url to given path.
 
@@ -184,14 +180,11 @@
     """
     destination_path = os.fspath(destination_path)
     self._pbar_url.update_total(1)
-<<<<<<< HEAD
-    future = self._executor.submit(self._sync_download, url, destination_path,
-                                   verify, **request_kwargs)
-=======
+
     future = self._executor.submit(
-        self._sync_download, url, destination_path, verify
-    )
->>>>>>> a6c708c0
+        self._sync_download, url, destination_path,
+        verify, **request_kwargs
+    )
     return promise.Promise.resolve(future)
 
   def _sync_file_copy(
@@ -211,17 +204,13 @@
     self._pbar_url.update(1)
     return DownloadResult(path=epath.Path(out_path), url_info=url_info)
 
-<<<<<<< HEAD
-  def _sync_download(self,
-                     url: str,
-                     destination_path: str,
-                     verify: bool = True,
-                     **request_kwargs) -> DownloadResult:
-=======
   def _sync_download(
-      self, url: str, destination_path: str, verify: bool = True
+      self,
+      url: str,
+      destination_path: str,
+      verify: bool = True,
+      **request_kwargs
   ) -> DownloadResult:
->>>>>>> a6c708c0
     """Synchronous version of `download` method.
 
     To download through a proxy, the `HTTP_PROXY`, `HTTPS_PROXY`,
@@ -281,7 +270,7 @@
         ),
     )
 
-
+  
 def _open_url(
     url: str,
     **kwargs: Any,
