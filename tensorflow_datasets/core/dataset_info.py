# coding=utf-8
# Copyright 2018 The TensorFlow Datasets Authors.
#
# Licensed under the Apache License, Version 2.0 (the "License");
# you may not use this file except in compliance with the License.
# You may obtain a copy of the License at
#
#     http://www.apache.org/licenses/LICENSE-2.0
#
# Unless required by applicable law or agreed to in writing, software
# distributed under the License is distributed on an "AS IS" BASIS,
# WITHOUT WARRANTIES OR CONDITIONS OF ANY KIND, either express or implied.
# See the License for the specific language governing permissions and
# limitations under the License.

"""DatasetInfo records the information we know about a dataset.

This includes things that we know about the dataset statically, i.e.:
 - schema
 - description
 - canonical location
 - does it have validation and tests splits
 - size
 - etc.

This also includes the things that can and should be computed once we've
processed the dataset as well:
 - number of examples (in each split)
 - feature statistics (in each split)
 - etc.
"""

from __future__ import absolute_import
from __future__ import division
from __future__ import print_function

import collections
import os
import pprint

import numpy as np
import tensorflow as tf

from tensorflow_datasets.core import api_utils
from tensorflow_datasets.core import dataset_utils
from tensorflow_datasets.core import splits as splits_lib
from tensorflow_datasets.core import utils
from tensorflow_datasets.core.proto import dataset_info_pb2
from google.protobuf import json_format
from tensorflow_metadata.proto.v0 import schema_pb2
from tensorflow_metadata.proto.v0 import statistics_pb2


# Name of the file to output the DatasetInfo protobuf object.
DATASET_INFO_FILENAME = "dataset_info.json"

INFO_STR = """tfds.core.DatasetInfo(
    name='{name}',
    version={version},
    description='{description}',
    urls={urls},
    features={features},
    num_examples={num_examples},
    splits={splits},
    supervised_keys={supervised_keys},
    citation='{citation}',
)
"""


# TODO(tfds): Do we require to warn the user about the peak memory used while
# constructing the dataset?
class DatasetInfo(object):
  """Information about a dataset.

  `DatasetInfo` documents datasets, including its name, version, and features.
  See the constructor arguments and properties for a full list.

  Note: Not all fields are known on construction and may be updated later
  by `compute_dynamic_properties`. For example, the number of examples in each
  split is typically updated during data generation (i.e. on calling
  `builder.download_and_prepare()`).
  """

  @api_utils.disallow_positional_args
  def __init__(self,
               builder,
               description=None,
               features=None,
               supervised_keys=None,
               splits=None,
               urls=None,
               download_checksums=None,
               size_in_bytes=0,
               citation=None):
    """Constructs DatasetInfo.

    Args:
      builder: `DatasetBuilder`, dataset builder for this info.
      description: `str`, description of this dataset.
      features: `tfds.features.FeaturesDict`, Information on the feature dict
        of the `tf.data.Dataset()` object from the `builder.as_dataset()`
        method.
      supervised_keys: `tuple`, Specifies the input feature and the label for
        supervised learning, if applicable for the dataset.
      splits: `tfds.core.SplitDict`, the available splits for this dataset.
      urls: `list(str)`, optional, the homepage(s) for this dataset.
      download_checksums: `dict<str url, str sha256>`, URL to sha256 of file.
        If a url is not listed, its checksum is not checked.
      size_in_bytes: `int`, optional, approximate size in bytes of the raw
        size of the dataset that we will be downloading from the internet.
      citation: `str`, optional, the citation to use for this dataset.
    """
    self._builder = builder

    self._info_proto = dataset_info_pb2.DatasetInfo(
        name=builder.name,
        description=description,
        version=str(builder._version),  # pylint: disable=protected-access
        size_in_bytes=int(size_in_bytes),
        citation=citation)
    if urls:
      self._info_proto.location.urls[:] = urls
    self._info_proto.download_checksums.update(download_checksums or {})

    self._features = features
    self._splits = splits or splits_lib.SplitDict()
    if supervised_keys is not None:
      assert isinstance(supervised_keys, tuple)
      assert len(supervised_keys) == 2
      self._info_proto.supervised_keys.input = supervised_keys[0]
      self._info_proto.supervised_keys.output = supervised_keys[1]

    # Is this object initialized with both the static and the dynamic data?
    self._fully_initialized = False

  @property
  def as_proto(self):
    return self._info_proto

  @property
  def name(self):
    return self.as_proto.name

  @property
  def description(self):
    return self.as_proto.description

  @property
  def version(self):
    return utils.Version(self.as_proto.version)

  @property
  def citation(self):
    return self.as_proto.citation

  @property
  def size_in_bytes(self):
    return self.as_proto.size_in_bytes

  @size_in_bytes.setter
  def size_in_bytes(self, size):
    self.as_proto.size_in_bytes = size

  @property
  def features(self):
    return self._features

  @property
  def supervised_keys(self):
    if not self.as_proto.HasField("supervised_keys"):
      return None
    supervised_keys = self.as_proto.supervised_keys
    return (supervised_keys.input, supervised_keys.output)

  @property
  def splits(self):
    if not self._fully_initialized:
      # TODO(epot): Consider raising an error here instead?
      tf.logging.info("`splits` hasn't been fully initialized, statistics maybe"
                      " missing.")
    return self._splits.copy()

  @splits.setter
  def splits(self, split_dict):
    assert isinstance(split_dict, splits_lib.SplitDict)

    # Update the dictionary representation.
    # Use from/to proto for a clean copy
    self._splits = split_dict.copy()

    # Update the proto
    del self.as_proto.splits[:]  # Clear previous
    for split_info in split_dict.to_proto():
      self.as_proto.splits.add().CopyFrom(split_info)

  @property
  def urls(self):
    return self.as_proto.location.urls

  @property
  def download_checksums(self):
    return self.as_proto.download_checksums

  @download_checksums.setter
  def download_checksums(self, checksums):
    self.as_proto.download_checksums.clear()
    self.as_proto.download_checksums.update(checksums)

  @property
  def num_examples(self):
    return sum(s.num_examples for s in self.splits.values())

  @property
  def initialized(self):
    """Whether DatasetInfo has been fully initialized."""
    return self._fully_initialized

  def _dataset_info_filename(self, dataset_info_dir):
    return os.path.join(dataset_info_dir, DATASET_INFO_FILENAME)

  def compute_dynamic_properties(self):
    self._compute_dynamic_properties(self._builder)
    self._fully_initialized = True

  def _compute_dynamic_properties(self, builder):
    """Update from the DatasetBuilder."""
    # Fill other things by going over the dataset.
    splits = self.splits
    for split_info in splits.values():
      try:
        split_name = split_info.name
        # Fill DatasetFeatureStatistics.
        dataset_feature_statistics, schema = get_dataset_feature_statistics(
            builder, split_name)

        # Add the statistics to this split.
        split_info.statistics.CopyFrom(dataset_feature_statistics)

        # Set the schema at the top-level since this is independent of the
        # split.
        self.as_proto.schema.CopyFrom(schema)

      except tf.errors.InvalidArgumentError:
        # This means there is no such split, even though it was specified in the
        # info, the least we can do is to log this.
        tf.logging.error((
            "%s's info() property specifies split %s, but it "
            "doesn't seem to have been generated. Please ensure "
            "that the data was downloaded for this split and re-run "
<<<<<<< HEAD
            "download_and_prepare. Original error is [%s]" %
            (self.name, split_name, str(e)))
=======
            "download_and_prepare"), self.name, split_name)
        raise
>>>>>>> 3efd34d1

    # Set splits to trigger proto update in setter
    self.splits = splits

  @property
  def as_json(self):
    return json_format.MessageToJson(self.as_proto, sort_keys=True)

  def write_to_directory(self, dataset_info_dir):
    """Write `DatasetInfo` as JSON to `dataset_info_dir`."""
    # TODO(tfds): Re-enable this check as currently there's a bug.
    # Currently read_from_directory assumes self._fully_initialized
    # should be set to True, but that assumes that write_to_directory was
    # called on a DatasetInfo with self._fully_initialized = True.
    # if not self._fully_initialized:
    #   raise ValueError("Trying to write DatasetInfo to disk before updating "
    #                    "dynamic properties. This is typically done in "
    #                    "builder.download_and_prepare()")

    # Save the metadata from the features (vocabulary, labels,...)
    if self.features:
      self.features.save_metadata(dataset_info_dir)

    with tf.gfile.Open(self._dataset_info_filename(dataset_info_dir), "w") as f:
      f.write(self.as_json)

  def read_from_directory(self, dataset_info_dir, from_packaged_data=False):
    """Update DatasetInfo from the JSON file in `dataset_info_dir`.

    This function updates all the dynamically generated fields (num_examples,
    hash, time of creation,...) of the DatasetInfo.

    This will overwrite all previous metadata.

    Args:
      dataset_info_dir: `str` The directory containing the metadata file. This
        should be the root directory of a specific dataset version.
      from_packaged_data: `bool`, If data is restored from packaged data,
        then only the informations not defined in the code are updated

    Returns:
      True if we were able to initialize using `dataset_info_dir`, else false.
    """
    if not dataset_info_dir:
      raise ValueError(
          "Calling read_from_directory with undefined dataset_info_dir.")

    json_filename = self._dataset_info_filename(dataset_info_dir)

    # Load the metadata from disk
    if not tf.gfile.Exists(json_filename):
      return False

    with tf.gfile.Open(json_filename, "r") as f:
      dataset_info_json_str = f.read()

    # Parse it back into a proto.
    parsed_proto = json_format.Parse(dataset_info_json_str,
                                     dataset_info_pb2.DatasetInfo())

    # Update splits
    self.splits = splits_lib.SplitDict.from_proto(parsed_proto.splits)
    # Update schema
    self.as_proto.schema.CopyFrom(parsed_proto.schema)
    # Restore the feature metadata (vocabulary, labels names,...)
    if self.features:
      self.features.load_metadata(dataset_info_dir)
    # Restore download info
    self.download_checksums = parsed_proto.download_checksums
    self.size_in_bytes = parsed_proto.size_in_bytes

    # If we are restoring on-disk data, then we also restore all dataste info
    # information from the previously saved proto.
    # If we are loading from packaged data (only possible when we do not
    # restore previous data), then do not restore the info which are already
    # defined in the code. Otherwise, we would overwrite code info.
    if not from_packaged_data:
      # Update the full proto
      self._info_proto = parsed_proto

    if self._builder._version != self.version:  # pylint: disable=protected-access
      raise AssertionError(
          "The constructed DatasetInfo instance and the restored proto version "
          "do not match. Builder version: {}. Proto version: {}".format(
              self._builder._version, self.version))  # pylint: disable=protected-access

    # Mark as fully initialized.
    self._fully_initialized = True

    return True

  def initialize_from_package_data(self):
    """Initialize DatasetInfo from package data, returns True on success."""
    pkg_path = os.path.join(utils.tfds_dir(), "dataset_info", self.name)
    if self._builder.builder_config:
      pkg_path = os.path.join(pkg_path, self._builder.builder_config.name)
    pkg_path = os.path.join(pkg_path, str(self.version))
    return self.read_from_directory(pkg_path, from_packaged_data=True)

  def __repr__(self):
    return "<tfds.core.DatasetInfo name={name}, proto={{\n{proto}}}>".format(
        name=self.name, proto=repr(self.as_proto))

  def __str__(self):
    splits_pprint = "{\n %s\n    }" % (
        pprint.pformat(
            {k: self.splits[k] for k in sorted(list(self.splits.keys()))},
            indent=8, width=1)[1:-1])
    features_dict = self.features._feature_dict  # pylint: disable=protected-access
    features_pprint = "FeaturesDict({\n %s\n    }" % (
        pprint.pformat({
            k: features_dict[k] for k in sorted(list(features_dict.keys()))
        }, indent=8, width=1)[1:-1])
    citation_pprint = '"""\n%s\n    """' % "\n".join(
        [u" " * 8 + line for line in self.citation.split(u"\n")])
    return INFO_STR.format(
        name=self.name,
        version=self.version,
        description=self.description,
        num_examples=self.num_examples,
        features=features_pprint,
        splits=splits_pprint,
        citation=citation_pprint,
        urls=self.urls,
        supervised_keys=self.supervised_keys)

#
#
# This part is quite a bit messy and can be easily simplified with TFDV
# libraries, we can cut down the complexity by implementing cases on a need to
# do basis.
#
# My understanding of possible TF's types and shapes and kinds
# (ex: SparseTensor) is limited, please shout hard and guide on implementation.
#
#

_FEATURE_TYPE_MAP = {
    tf.float16: schema_pb2.FLOAT,
    tf.float32: schema_pb2.FLOAT,
    tf.float64: schema_pb2.FLOAT,
    tf.int8: schema_pb2.INT,
    tf.int16: schema_pb2.INT,
    tf.int32: schema_pb2.INT,
    tf.int64: schema_pb2.INT,
    tf.uint8: schema_pb2.INT,
    tf.uint16: schema_pb2.INT,
    tf.uint32: schema_pb2.INT,
    tf.uint64: schema_pb2.INT,
}

_SCHEMA_TYPE_MAP = {
    schema_pb2.INT: statistics_pb2.FeatureNameStatistics.INT,
    schema_pb2.FLOAT: statistics_pb2.FeatureNameStatistics.FLOAT,
    schema_pb2.BYTES: statistics_pb2.FeatureNameStatistics.BYTES,
    schema_pb2.STRUCT: statistics_pb2.FeatureNameStatistics.STRUCT,
}


# TODO(afrozm): What follows below can *VERY EASILY* be done by TFDV - rewrite
# this section once they are python 3 ready.
def get_dataset_feature_statistics(builder, split):
  """Calculate statistics for the specified split."""
  statistics = statistics_pb2.DatasetFeatureStatistics()

  # Make this to the best of our abilities.
  schema = schema_pb2.Schema()

  dataset = builder.as_dataset(split=split)

  # Just computing the number of examples for now.
  statistics.num_examples = 0

  # Feature dictionaries.
  feature_to_num_examples = collections.defaultdict(int)
  feature_to_min = {}
  feature_to_max = {}

  for example in dataset_utils.iterate_over_dataset(dataset):
    statistics.num_examples += 1

    assert isinstance(example, dict)

    feature_names = example.keys()
    for feature_name in feature_names:

      # Update the number of examples this feature appears in.
      feature_to_num_examples[feature_name] += 1

      feature_np = example[feature_name]

      # For compatibility in graph and eager mode, we can get PODs here and
      # everything may not be neatly wrapped up in numpy's ndarray.

      feature_dtype = type(feature_np)

      if isinstance(feature_np, np.ndarray):
        feature_dtype = feature_np.dtype.type

      feature_min, feature_max = None, None
      is_numeric = (np.issubdtype(feature_dtype, np.number) or
                    feature_dtype == np.bool_)
      if is_numeric:
        feature_min = np.min(feature_np)
        feature_max = np.max(feature_np)

      # TODO(afrozm): What if shapes don't match? Populate ValueCount? Add
      # logic for that.

      # Set or update the min, max.
      if is_numeric:
        if ((feature_name not in feature_to_min) or
            (feature_to_min[feature_name] > feature_min)):
          feature_to_min[feature_name] = feature_min

        if ((feature_name not in feature_to_max) or
            (feature_to_max[feature_name] < feature_max)):
          feature_to_max[feature_name] = feature_max

  # Start here, we've processed all examples.

  output_shapes_dict = dataset.output_shapes
  output_types_dict = dataset.output_types

  for feature_name in feature_to_num_examples:
    # Try to fill in the schema.
    feature = schema.feature.add()
    feature.name = feature_name

    # TODO(afrozm): Make this work with nested structures, currently the Schema
    # proto has no support for it.
    maybe_feature_shape = output_shapes_dict[feature_name]
    if not isinstance(maybe_feature_shape, tf.TensorShape):
      tf.logging.error(
          "Statistics generation doesn't work for nested structures yet")
      continue

    for dim in maybe_feature_shape.as_list():
      # We denote `None`s as -1 in the shape proto.
      feature.shape.dim.add().size = dim if dim else -1
    feature_type = output_types_dict[feature_name]
    feature.type = _FEATURE_TYPE_MAP.get(feature_type, schema_pb2.BYTES)

    common_statistics = statistics_pb2.CommonStatistics()
    common_statistics.num_non_missing = feature_to_num_examples[feature_name]
    common_statistics.num_missing = (
        statistics.num_examples - common_statistics.num_non_missing)

    feature_name_statistics = statistics.features.add()
    feature_name_statistics.name = feature_name

    # TODO(afrozm): This can be skipped, since type information was added to
    # the Schema.
    feature_name_statistics.type = _SCHEMA_TYPE_MAP.get(
        feature.type, statistics_pb2.FeatureNameStatistics.BYTES)

    if feature.type == schema_pb2.INT or feature.type == schema_pb2.FLOAT:
      numeric_statistics = statistics_pb2.NumericStatistics()
      numeric_statistics.min = feature_to_min[feature_name]
      numeric_statistics.max = feature_to_max[feature_name]
      numeric_statistics.common_stats.CopyFrom(common_statistics)
      feature_name_statistics.num_stats.CopyFrom(numeric_statistics)
    else:
      # Let's shove it into BytesStatistics for now.
      bytes_statistics = statistics_pb2.BytesStatistics()
      bytes_statistics.common_stats.CopyFrom(common_statistics)
      feature_name_statistics.bytes_stats.CopyFrom(bytes_statistics)

  return statistics, schema<|MERGE_RESOLUTION|>--- conflicted
+++ resolved
@@ -248,13 +248,8 @@
             "%s's info() property specifies split %s, but it "
             "doesn't seem to have been generated. Please ensure "
             "that the data was downloaded for this split and re-run "
-<<<<<<< HEAD
-            "download_and_prepare. Original error is [%s]" %
-            (self.name, split_name, str(e)))
-=======
             "download_and_prepare"), self.name, split_name)
         raise
->>>>>>> 3efd34d1
 
     # Set splits to trigger proto update in setter
     self.splits = splits
