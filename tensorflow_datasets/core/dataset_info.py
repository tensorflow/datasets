# coding=utf-8
# Copyright 2020 The TensorFlow Datasets Authors.
#
# Licensed under the Apache License, Version 2.0 (the "License");
# you may not use this file except in compliance with the License.
# You may obtain a copy of the License at
#
#     http://www.apache.org/licenses/LICENSE-2.0
#
# Unless required by applicable law or agreed to in writing, software
# distributed under the License is distributed on an "AS IS" BASIS,
# WITHOUT WARRANTIES OR CONDITIONS OF ANY KIND, either express or implied.
# See the License for the specific language governing permissions and
# limitations under the License.

# Lint as: python3
"""DatasetInfo records the information we know about a dataset.

This includes things that we know about the dataset statically, i.e.:
 - schema
 - description
 - canonical location
 - does it have validation and tests splits
 - size
 - etc.

This also includes the things that can and should be computed once we've
processed the dataset as well:
 - number of examples (in each split)
 - feature statistics (in each split)
 - etc.
"""

from __future__ import absolute_import
from __future__ import division
from __future__ import print_function

import abc
import json
import os
import posixpath
import tempfile

from absl import logging
import six
import tensorflow.compat.v2 as tf

from tensorflow_datasets.core import api_utils
from tensorflow_datasets.core import lazy_imports_lib
from tensorflow_datasets.core import naming
from tensorflow_datasets.core import splits as splits_lib
from tensorflow_datasets.core import utils
from tensorflow_datasets.core.features import top_level_feature
from tensorflow_datasets.core.proto import dataset_info_pb2
from tensorflow_datasets.core.utils import gcs_utils

from google.protobuf import json_format


# Name of the file to output the DatasetInfo protobuf object.
DATASET_INFO_FILENAME = "dataset_info.json"
LICENSE_FILENAME = "LICENSE"

INFO_STR = """tfds.core.DatasetInfo(
    name='{name}',
    version={version},
    description='{description}',
    homepage='{homepage}',
    features={features},
    total_num_examples={total_num_examples},
    splits={splits},
    supervised_keys={supervised_keys},
    citation={citation},
    redistribution_info={redistribution_info},
)
"""


# TODO(tfds): Do we require to warn the user about the peak memory used while
# constructing the dataset?
class DatasetInfo(object):
  """Information about a dataset.

  `DatasetInfo` documents datasets, including its name, version, and features.
  See the constructor arguments and properties for a full list.

  Note: Not all fields are known on construction and may be updated later
  by `compute_dynamic_properties`. For example: the min and max values of a
  feature is typically updated during data generation (i.e. on calling
  builder.download_and_prepare()`).
  """

  @api_utils.disallow_positional_args
  def __init__(self,
               builder,
               description=None,
               features=None,
               supervised_keys=None,
               homepage=None,
               citation=None,
               metadata=None,
               redistribution_info=None):
    """Constructs DatasetInfo.

    Args:
      builder: `DatasetBuilder`, dataset builder for this info.
      description: `str`, description of this dataset.
      features: `tfds.features.FeaturesDict`, Information on the feature dict
        of the `tf.data.Dataset()` object from the `builder.as_dataset()`
        method.
      supervised_keys: `tuple` of `(input_key, target_key)`, Specifies the
        input feature and the label for supervised learning, if applicable for
        the dataset. The keys correspond to the feature names to select in
        `info.features`. When calling `tfds.core.DatasetBuilder.as_dataset()`
        with `as_supervised=True`, the `tf.data.Dataset` object will yield
        the (input, target) defined here.
      homepage: `str`, optional, the homepage for this dataset.
      citation: `str`, optional, the citation to use for this dataset.
      metadata: `tfds.core.Metadata`, additonal object which will be
        stored/restored with the dataset. This allows for storing additional
        information with the dataset.
      redistribution_info: `dict`, optional, information needed for
        redistribution, as specified in `dataset_info_pb2.RedistributionInfo`.
        The content of the `license` subfield will automatically be written to a
        LICENSE file stored with the dataset.
    """
    self._builder = builder

    self._info_proto = dataset_info_pb2.DatasetInfo(
        name=builder.name,
        description=utils.dedent(description),
        version=str(builder._version),  # pylint: disable=protected-access
        citation=utils.dedent(citation),
        redistribution_info=dataset_info_pb2.RedistributionInfo(
            license=utils.dedent(redistribution_info.pop("license")),
            **redistribution_info) if redistribution_info else None)

    if homepage:
      self._info_proto.location.urls[:] = [homepage]

    if features:
      if not isinstance(features, top_level_feature.TopLevelFeature):
        raise ValueError(
            "DatasetInfo.features only supports FeaturesDict or Sequence at "
            "the top-level. Got {}".format(features))
      features._set_top_level()  # pylint: disable=protected-access
    self._features = features
    self._splits = splits_lib.SplitDict(self._builder.name)
    if supervised_keys is not None:
      assert isinstance(supervised_keys, tuple)
      assert len(supervised_keys) == 2
      self._info_proto.supervised_keys.input = supervised_keys[0]
      self._info_proto.supervised_keys.output = supervised_keys[1]

    if metadata and not isinstance(metadata, Metadata):
      raise ValueError(
          "Metadata should be a `tfds.core.Metadata` instance. Received "
          "{}".format(metadata))
    self._metadata = metadata

    # Is this object initialized with both the static and the dynamic data?
    self._fully_initialized = False

  @property
  def as_proto(self):
    return self._info_proto

  @property
  def name(self):
    return self.as_proto.name

  @property
  def full_name(self):
    """Full canonical name: (<dataset_name>/<config_name>/<version>)."""
    names = [self._builder.name]
    if self._builder.builder_config:
      names.append(self._builder.builder_config.name)
    names.append(str(self.version))
    return posixpath.join(*names)

  @property
  def description(self):
    return self.as_proto.description

  @property
  def version(self):
    return self._builder.version

  @property
  def homepage(self):
    urls = self.as_proto.location.urls
    tfds_homepage = "https://www.tensorflow.org/datasets/catalog/{}".format(
        self.name)
    return urls and urls[0] or tfds_homepage

  @property
  def citation(self):
    return self.as_proto.citation

  @property
  def data_dir(self):
    return self._builder.data_dir

  @property
  def dataset_size(self):
    """Generated dataset files size, in bytes."""
    # For old datasets, maybe empty.
    return sum(split.num_bytes for split in self.splits.values())

  @property
  def download_size(self):
    """Downloaded files size, in bytes."""
    # Fallback to deprecated `size_in_bytes` if `download_size` is empty.
    return self.as_proto.download_size or self.as_proto.size_in_bytes

  @download_size.setter
  def download_size(self, size):
    self.as_proto.download_size = size

  @property
  def features(self):
    return self._features

  @property
  def metadata(self):
    return self._metadata

  @property
  def supervised_keys(self):
    if not self.as_proto.HasField("supervised_keys"):
      return None
    supervised_keys = self.as_proto.supervised_keys
    return (supervised_keys.input, supervised_keys.output)

  @property
  def redistribution_info(self):
    return self.as_proto.redistribution_info

  @property
  def splits(self):
    return self._splits.copy()

  def update_splits_if_different(self, split_dict):
    """Overwrite the splits if they are different from the current ones.

    * If splits aren't already defined or different (ex: different number of
      shards), then the new split dict is used. This will trigger stats
      computation during download_and_prepare.
    * If splits are already defined in DatasetInfo and similar (same names and
      shards): keep the restored split which contains the statistics (restored
      from GCS or file)

    Args:
      split_dict: `tfds.core.SplitDict`, the new split
    """
    assert isinstance(split_dict, splits_lib.SplitDict)

    # If splits are already defined and identical, then we do not update
    if self._splits and splits_lib.check_splits_equals(
        self._splits, split_dict):
      return

    self._set_splits(split_dict)

  def _set_splits(self, split_dict):
    """Split setter (private method)."""
    # Update the dictionary representation.
    # Use from/to proto for a clean copy
    self._splits = split_dict.copy()

    # Update the proto
    del self.as_proto.splits[:]  # Clear previous
    for split_info in split_dict.to_proto():
      self.as_proto.splits.add().CopyFrom(split_info)

  @property
  def initialized(self):
    """Whether DatasetInfo has been fully initialized."""
    return self._fully_initialized

  def _dataset_info_path(self, dataset_info_dir):
    return os.path.join(dataset_info_dir, DATASET_INFO_FILENAME)

  def _license_path(self, dataset_info_dir):
    return os.path.join(dataset_info_dir, LICENSE_FILENAME)

  def compute_dynamic_properties(self):
    self._compute_dynamic_properties(self._builder)
    self._fully_initialized = True

  def _compute_dynamic_properties(self, builder):
    """Update from the DatasetBuilder."""
    # Fill other things by going over the dataset.
    splits = self.splits
    for split_info in utils.tqdm(
        splits.values(), desc="Computing statistics...", unit=" split"):
      try:
        split_name = split_info.name
        # Fill DatasetFeatureStatistics.
        dataset_feature_statistics, schema = get_dataset_feature_statistics(
            builder, split_name)

        # Add the statistics to this split.
        split_info.statistics.CopyFrom(dataset_feature_statistics)

        # Set the schema at the top-level since this is independent of the
        # split.
        self.as_proto.schema.CopyFrom(schema)

      except tf.errors.InvalidArgumentError:
        # This means there is no such split, even though it was specified in the
        # info, the least we can do is to log this.
        logging.error(("%s's info() property specifies split %s, but it "
                       "doesn't seem to have been generated. Please ensure "
                       "that the data was downloaded for this split and re-run "
                       "download_and_prepare."), self.name, split_name)
        raise

    # Set splits to trigger proto update in setter
    self._set_splits(splits)

  @property
  def as_json(self):
    return json_format.MessageToJson(self.as_proto, sort_keys=True)

  def write_to_directory(self, dataset_info_dir):
    """Write `DatasetInfo` as JSON to `dataset_info_dir`."""
    # Save the metadata from the features (vocabulary, labels,...)
    if self.features:
      self.features.save_metadata(dataset_info_dir)

    # Save any additional metadata
    if self.metadata is not None:
      self.metadata.save_metadata(dataset_info_dir)

    if self.redistribution_info.license:
      with tf.io.gfile.GFile(self._license_path(dataset_info_dir), "w") as f:
        f.write(self.redistribution_info.license)

    with tf.io.gfile.GFile(self._dataset_info_path(dataset_info_dir), "w") as f:
      f.write(self.as_json)

  def read_from_directory(self, dataset_info_dir):
    """Update DatasetInfo from the JSON file in `dataset_info_dir`.

    This function updates all the dynamically generated fields (num_examples,
    hash, time of creation,...) of the DatasetInfo.

    This will overwrite all previous metadata.

    Args:
      dataset_info_dir: `str` The directory containing the metadata file. This
        should be the root directory of a specific dataset version.
    """
    if not dataset_info_dir:
      raise ValueError(
          "Calling read_from_directory with undefined dataset_info_dir.")
    logging.info("Load dataset info from %s", dataset_info_dir)

    json_filename = self._dataset_info_path(dataset_info_dir)

    # Load the metadata from disk
    parsed_proto = read_from_json(json_filename)

    # Update splits
    split_dict = splits_lib.SplitDict.from_proto(self.name, parsed_proto.splits)
    self._set_splits(split_dict)

    # Restore the feature metadata (vocabulary, labels names,...)
    if self.features:
      self.features.load_metadata(dataset_info_dir)

    if self.metadata is not None:
      self.metadata.load_metadata(dataset_info_dir)

    # Update fields which are not defined in the code. This means that
    # the code will overwrite fields which are present in
    # dataset_info.json.
    for field_name, field in self.as_proto.DESCRIPTOR.fields_by_name.items():
      field_value = getattr(self._info_proto, field_name)
      field_value_restored = getattr(parsed_proto, field_name)

      try:
        is_defined = self._info_proto.HasField(field_name)
      except ValueError:
        is_defined = bool(field_value)

      try:
        is_defined_in_restored = parsed_proto.HasField(field_name)
      except ValueError:
        is_defined_in_restored = bool(field_value_restored)

      # If field is defined in code, we ignore the value
      if is_defined:
        if field_value != field_value_restored:
          logging.info(
              "Field info.%s from disk and from code do not match. Keeping "
              "the one from code.", field_name)
        continue
      # If the field is also not defined in JSON file, we do nothing
      if not is_defined_in_restored:
        continue
      # Otherwise, we restore the dataset_info.json value
      if field.type == field.TYPE_MESSAGE:
        field_value.MergeFrom(field_value_restored)
      else:
        setattr(self._info_proto, field_name, field_value_restored)

    if self._builder._version != self.version:  # pylint: disable=protected-access
      raise AssertionError(
          "The constructed DatasetInfo instance and the restored proto version "
          "do not match. Builder version: {}. Proto version: {}".format(
              self._builder._version, self.version))  # pylint: disable=protected-access

    # Mark as fully initialized.
    self._fully_initialized = True

  def initialize_from_bucket(self):
    """Initialize DatasetInfo from GCS bucket info files."""
    # In order to support Colab, we use the HTTP GCS API to access the metadata
    # files. They are copied locally and then loaded.
    tmp_dir = tempfile.mkdtemp("tfds")
    data_files = gcs_utils.gcs_dataset_info_files(self.full_name)
    if not data_files:
      return
    logging.info("Load pre-computed DatasetInfo (eg: splits, num examples,...) "
                 "from GCS: %s", self.full_name)
    for fname in data_files:
      out_fname = os.path.join(tmp_dir, os.path.basename(fname))
      tf.io.gfile.copy(gcs_utils.gcs_path(fname), out_fname)
    self.read_from_directory(tmp_dir)

  def __repr__(self):
    splits_pprint = _indent("\n".join(["{"] + [
        "    '{}': {},".format(k, split.num_examples)
        for k, split in sorted(self.splits.items())
    ] + ["}"]))
    features_pprint = _indent(repr(self.features))
    citation_pprint = _indent('"""{}"""'.format(self.citation.strip()))
    return INFO_STR.format(
        name=self.name,
        version=self.version,
        description=self.description,
        total_num_examples=self.splits.total_num_examples,
        features=features_pprint,
        splits=splits_pprint,
        citation=citation_pprint,
        homepage=self.homepage,
        supervised_keys=self.supervised_keys,
        # Proto add a \n that we strip.
        redistribution_info=str(self.redistribution_info).strip())


def _indent(content):
  """Add indentation to all lines except the first."""
  lines = content.split("\n")
  return "\n".join([lines[0]] + ["    " + l for l in lines[1:]])


def _populate_shape(shape_or_dict, prefix, schema_features):
  """Populates shape in the schema."""
  if isinstance(shape_or_dict, (tuple, list)):
    feature_name = "/".join(prefix)
    if shape_or_dict and feature_name in schema_features:
      schema_feature = schema_features[feature_name]
      schema_feature.ClearField("shape")
      for dim in shape_or_dict:
        # We denote `None`s as -1 in the shape proto.
        schema_feature.shape.dim.add().size = -1 if dim is None else dim
    return
  for name, val in shape_or_dict.items():
    prefix.append(name)
    _populate_shape(val, prefix, schema_features)
    prefix.pop()


def get_dataset_feature_statistics(builder, split):
  """Calculate statistics for the specified split."""
  tfdv = lazy_imports_lib.lazy_imports.tensorflow_data_validation
  # TODO(epot): Avoid hardcoding file format.
  filetype_suffix = "tfrecord"
  if filetype_suffix not in ["tfrecord", "csv"]:
    raise ValueError(
        "Cannot generate statistics for filetype {}".format(filetype_suffix))
  filepattern = naming.filepattern_for_dataset_split(
      builder.name, split, builder.data_dir, filetype_suffix)
  # Avoid generating a large number of buckets in rank histogram
  # (default is 1000).
  stats_options = tfdv.StatsOptions(num_top_values=10,
                                    num_rank_histogram_buckets=10)
  if filetype_suffix == "csv":
    statistics = tfdv.generate_statistics_from_csv(
        filepattern, stats_options=stats_options)
  else:
    statistics = tfdv.generate_statistics_from_tfrecord(
        filepattern, stats_options=stats_options)
  schema = tfdv.infer_schema(statistics)
  schema_features = {feature.name: feature for feature in schema.feature}
  # Override shape in the schema.
  for feature_name, feature in builder.info.features.items():
    _populate_shape(feature.shape, [feature_name], schema_features)

<<<<<<< HEAD
      if isinstance(feature_np, np.ndarray):
        feature_dtype = feature_np.dtype.type
        if feature_np.size == 0:
          # min/max undefined
          continue
=======
  # Remove legacy field.
  if getattr(schema, "generate_legacy_feature_spec", None) is not None:
    schema.ClearField("generate_legacy_feature_spec")
  return statistics.datasets[0], schema
>>>>>>> d62915e8


def read_from_json(json_filename):
  """Read JSON-formatted proto into DatasetInfo proto."""
  with tf.io.gfile.GFile(json_filename) as f:
    dataset_info_json_str = f.read()
  # Parse it back into a proto.
  parsed_proto = json_format.Parse(dataset_info_json_str,
                                   dataset_info_pb2.DatasetInfo())
  return parsed_proto


@six.add_metaclass(abc.ABCMeta)
class Metadata(dict):
  """Abstract base class for DatasetInfo metadata container.

  `builder.info.metadata` allows the dataset to expose additional general
  information about the dataset which are not specific to a feature or
  individual example.

  To implement the interface, overwrite `save_metadata` and
  `load_metadata`.

  See `tfds.core.MetadataDict` for a simple implementation that acts as a
  dict that saves data to/from a JSON file.
  """

  @abc.abstractmethod
  def save_metadata(self, data_dir):
    """Save the metadata."""
    raise NotImplementedError()

  @abc.abstractmethod
  def load_metadata(self, data_dir):
    """Restore the metadata."""
    raise NotImplementedError()


class MetadataDict(Metadata, dict):
  """A `tfds.core.Metadata` object that acts as a `dict`.

  By default, the metadata will be serialized as JSON.
  """

<<<<<<< HEAD
    if feature.type == schema_pb2.INT or feature.type == schema_pb2.FLOAT:
      numeric_statistics = statistics_pb2.NumericStatistics()
      # there could be no min/max values saved if all examples had size == 0
      # common for test datasets with held-out sequential labels
      numeric_statistics.min = feature_to_min.get(feature_name, 0)
      numeric_statistics.max = feature_to_max.get(feature_name, 0)
      numeric_statistics.common_stats.CopyFrom(common_statistics)
      feature_name_statistics.num_stats.CopyFrom(numeric_statistics)
    else:
      # Let's shove it into BytesStatistics for now.
      bytes_statistics = statistics_pb2.BytesStatistics()
      bytes_statistics.common_stats.CopyFrom(common_statistics)
      feature_name_statistics.bytes_stats.CopyFrom(bytes_statistics)
=======
  def _build_filepath(self, data_dir):
    return os.path.join(data_dir, "metadata.json")
>>>>>>> d62915e8

  def save_metadata(self, data_dir):
    """Save the metadata."""
    with tf.io.gfile.GFile(self._build_filepath(data_dir), "w") as f:
      json.dump(self, f)

  def load_metadata(self, data_dir):
    """Restore the metadata."""
    self.clear()
    with tf.io.gfile.GFile(self._build_filepath(data_dir), "r") as f:
      self.update(json.load(f))


class BeamMetadataDict(MetadataDict):
  """A `tfds.core.Metadata` object supporting Beam-generated datasets."""

  def __init__(self, *args, **kwargs):
    super(BeamMetadataDict, self).__init__(*args, **kwargs)
    self._tempdir = tempfile.mkdtemp("tfds_beam_metadata")

  def _temp_filepath(self, key):
    return os.path.join(self._tempdir, "%s.json" % key)

  def __setitem__(self, key, item):
    """Creates write sink for beam PValues or sets value of key in `dict`.

    If the item is a PValue, it is expected to contain exactly one element,
    which will be written out as a temporary JSON file once the beam pipeline
    runs. These outputs will be loaded and stored in a single JSON when
    `save_metadata` is called after the pipeline completes.

    Args:
      key: hashable type, the key for the item.
      item: `beam.pvalue.PValue` or other, the metadata value.
    """
    beam = lazy_imports_lib.lazy_imports.apache_beam
    if isinstance(item, beam.pvalue.PValue):
      if key in self:
        raise ValueError("Already added PValue with key: %s" % key)
      logging.info("Lazily adding metadata item with Beam: %s", key)
      def _to_json(item_list):
        if len(item_list) != 1:
          raise ValueError(
              "Each metadata PValue must contain a single element. Got %d." %
              len(item_list))
        item = item_list[0]
        return json.dumps(item)
      _ = (item
           | "metadata_%s_tolist" % key >> beam.combiners.ToList()
           | "metadata_%s_tojson" % key >> beam.Map(_to_json)
           | "metadata_%s_write" % key >> beam.io.WriteToText(
               self._temp_filepath(key),
               num_shards=1,
               shard_name_template=""))
    super(BeamMetadataDict, self).__setitem__(key, item)

  def save_metadata(self, data_dir):
    """Save the metadata inside the beam job."""
    beam = lazy_imports_lib.lazy_imports.apache_beam
    for key, item in self.items():
      if isinstance(item, beam.pvalue.PValue):
        with tf.io.gfile.GFile(self._temp_filepath(key), "r") as f:
          self[key] = json.load(f)
    tf.io.gfile.rmtree(self._tempdir)
    super(BeamMetadataDict, self).save_metadata(data_dir)<|MERGE_RESOLUTION|>--- conflicted
+++ resolved
@@ -500,18 +500,10 @@
   for feature_name, feature in builder.info.features.items():
     _populate_shape(feature.shape, [feature_name], schema_features)
 
-<<<<<<< HEAD
-      if isinstance(feature_np, np.ndarray):
-        feature_dtype = feature_np.dtype.type
-        if feature_np.size == 0:
-          # min/max undefined
-          continue
-=======
   # Remove legacy field.
   if getattr(schema, "generate_legacy_feature_spec", None) is not None:
     schema.ClearField("generate_legacy_feature_spec")
   return statistics.datasets[0], schema
->>>>>>> d62915e8
 
 
 def read_from_json(json_filename):
@@ -556,24 +548,8 @@
   By default, the metadata will be serialized as JSON.
   """
 
-<<<<<<< HEAD
-    if feature.type == schema_pb2.INT or feature.type == schema_pb2.FLOAT:
-      numeric_statistics = statistics_pb2.NumericStatistics()
-      # there could be no min/max values saved if all examples had size == 0
-      # common for test datasets with held-out sequential labels
-      numeric_statistics.min = feature_to_min.get(feature_name, 0)
-      numeric_statistics.max = feature_to_max.get(feature_name, 0)
-      numeric_statistics.common_stats.CopyFrom(common_statistics)
-      feature_name_statistics.num_stats.CopyFrom(numeric_statistics)
-    else:
-      # Let's shove it into BytesStatistics for now.
-      bytes_statistics = statistics_pb2.BytesStatistics()
-      bytes_statistics.common_stats.CopyFrom(common_statistics)
-      feature_name_statistics.bytes_stats.CopyFrom(bytes_statistics)
-=======
   def _build_filepath(self, data_dir):
     return os.path.join(data_dir, "metadata.json")
->>>>>>> d62915e8
 
   def save_metadata(self, data_dir):
     """Save the metadata."""
