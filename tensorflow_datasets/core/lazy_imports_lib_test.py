--- conflicted
+++ resolved
@@ -29,11 +29,6 @@
   @parameterized.parameters(
       "bs4",
       "cv2",
-<<<<<<< HEAD
-      "json",
-=======
-      "gcld3",
->>>>>>> 1d82df73
       "langdetect",
       "lxml",
       "matplotlib",
