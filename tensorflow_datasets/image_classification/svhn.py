# coding=utf-8
# Copyright 2020 The TensorFlow Datasets Authors.
#
# Licensed under the Apache License, Version 2.0 (the "License");
# you may not use this file except in compliance with the License.
# You may obtain a copy of the License at
#
#     http://www.apache.org/licenses/LICENSE-2.0
#
# Unless required by applicable law or agreed to in writing, software
# distributed under the License is distributed on an "AS IS" BASIS,
# WITHOUT WARRANTIES OR CONDITIONS OF ANY KIND, either express or implied.
# See the License for the specific language governing permissions and
# limitations under the License.

# Lint as: python3
"""Street View House Numbers (SVHN) Dataset, cropped version.
"""

from __future__ import absolute_import
from __future__ import division
from __future__ import print_function

import numpy as np
from six.moves import urllib
import tensorflow.compat.v2 as tf

import tensorflow_datasets.public_api as tfds

URL = "http://ufldl.stanford.edu/housenumbers/"


_CITATION = """\
@article{Netzer2011,
author = {Netzer, Yuval and Wang, Tao and Coates, Adam and Bissacco, Alessandro and Wu, Bo and Ng, Andrew Y},
booktitle = {Advances in Neural Information Processing Systems ({NIPS})},
title = {Reading Digits in Natural Images with Unsupervised Feature Learning},
year = {2011}
}
"""


class SvhnCropped(tfds.core.GeneratorBasedBuilder):
  """Street View House Numbers (SVHN) Dataset, cropped version."""

  VERSION = tfds.core.Version(
      "3.0.0", "New split API (https://tensorflow.org/datasets/splits)")
  SUPPORTED_VERSIONS = [
      tfds.core.Version("3.1.0"),
  ]

  def _info(self):
<<<<<<< HEAD
    """Returns basic information of dataset.

    Returns:
      tfds.core.DatasetInfo.
    """
=======
    features_dict = {
        "image": tfds.features.Image(shape=(32, 32, 3)),
        "label": tfds.features.ClassLabel(num_classes=10),
    }
    if self.version > "3.0.0":
      features_dict["id"] = tfds.features.Text()
>>>>>>> 9444229f
    return tfds.core.DatasetInfo(
        builder=self,
        description=(
            "The Street View House Numbers (SVHN) Dataset is an image digit "
            "recognition dataset of over 600,000 digit images coming from "
            "real world data. Images are cropped to 32x32."),
        features=tfds.features.FeaturesDict(features_dict),
        supervised_keys=("image", "label"),
        homepage=URL,
        citation=_CITATION,
    )

  def _split_generators(self, dl_manager):
    """Returns SplitGenerators."""
    output_files = dl_manager.download({
        "train": urllib.parse.urljoin(URL, "train_32x32.mat"),
        "test": urllib.parse.urljoin(URL, "test_32x32.mat"),
        "extra": urllib.parse.urljoin(URL, "extra_32x32.mat"),
    })

    return [
        tfds.core.SplitGenerator(
            name=tfds.Split.TRAIN,
            gen_kwargs=dict(
                split_prefix="train_",
                filepath=output_files["train"],
            )),
        tfds.core.SplitGenerator(
            name=tfds.Split.TEST,
            gen_kwargs=dict(
                split_prefix="test_",
                filepath=output_files["test"],
            )),
        tfds.core.SplitGenerator(
            name="extra",
            gen_kwargs=dict(
                split_prefix="extra_",
                filepath=output_files["extra"],
            )),
    ]

  def _generate_examples(self, split_prefix, filepath):
    """Generate examples as dicts.

    Args:
      split_prefix: `str` prefix that identifies the split.
      filepath: `str` path of the file to process.

    Yields:
      Generator yielding the next samples
    """
    with tf.io.gfile.GFile(filepath, "rb") as f:
      data = tfds.core.lazy_imports.scipy.io.loadmat(f)

    # Maybe should shuffle ?

    assert np.max(data["y"]) <= 10  # Sanity check
    assert np.min(data["y"]) > 0

    for i, (image, label) in enumerate(zip(
        np.rollaxis(data["X"], -1), data["y"])):
      label = label.reshape(())
      record = {
          "image": image,
          "label": label % 10,  # digit 0 is saved as 0 (instead of 10)
      }
      if self.version > "3.0.0":
        record["id"] = "{}{:06d}".format(split_prefix, i)
      yield i, record

# TODO(tfds): Add the SvhnFull dataset<|MERGE_RESOLUTION|>--- conflicted
+++ resolved
@@ -50,20 +50,17 @@
   ]
 
   def _info(self):
-<<<<<<< HEAD
     """Returns basic information of dataset.
 
     Returns:
       tfds.core.DatasetInfo.
     """
-=======
     features_dict = {
         "image": tfds.features.Image(shape=(32, 32, 3)),
         "label": tfds.features.ClassLabel(num_classes=10),
     }
     if self.version > "3.0.0":
       features_dict["id"] = tfds.features.Text()
->>>>>>> 9444229f
     return tfds.core.DatasetInfo(
         builder=self,
         description=(
