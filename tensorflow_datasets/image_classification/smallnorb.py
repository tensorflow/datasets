# coding=utf-8
# Copyright 2020 The TensorFlow Datasets Authors.
#
# Licensed under the Apache License, Version 2.0 (the "License");
# you may not use this file except in compliance with the License.
# You may obtain a copy of the License at
#
#     http://www.apache.org/licenses/LICENSE-2.0
#
# Unless required by applicable law or agreed to in writing, software
# distributed under the License is distributed on an "AS IS" BASIS,
# WITHOUT WARRANTIES OR CONDITIONS OF ANY KIND, either express or implied.
# See the License for the specific language governing permissions and
# limitations under the License.

# Lint as: python3
"""Smallnorb dataset."""

from __future__ import absolute_import
from __future__ import division
from __future__ import print_function

import numpy as np
from six import moves
import tensorflow.compat.v2 as tf

import tensorflow_datasets.public_api as tfds

_CITATION = r"""\
@article{LeCun2004LearningMF,
  title={Learning methods for generic object recognition with invariance to pose and lighting},
  author={Yann LeCun and Fu Jie Huang and L{\'e}on Bottou},
  journal={Proceedings of the 2004 IEEE Computer Society Conference on Computer Vision and Pattern Recognition},
  year={2004},
  volume={2},
  pages={II-104 Vol.2}
}
"""

_TRAINING_URL_TEMPLATE = (
    "https://cs.nyu.edu/~ylclab/data/norb-v1.0-small/"
    "smallnorb-5x46789x9x18x6x2x96x96-training-{type}.mat.gz")
_TESTING_URL_TEMPLATE = (
    "https://cs.nyu.edu/~ylclab/data/norb-v1.0-small/"
    "smallnorb-5x01235x9x18x6x2x96x96-testing-{type}.mat.gz")

_DESCRIPTION = r"""\
This database is intended for experiments in 3D object recognition from shape. It contains images of 50 toys belonging to 5 generic categories: four-legged animals, human figures, airplanes, trucks, and cars. The objects were imaged by two cameras under 6 lighting conditions, 9 elevations (30 to 70 degrees every 5 degrees), and 18 azimuths (0 to 340 every 20 degrees).

The training set is composed of 5 instances of each category (instances 4, 6, 7, 8 and 9), and the test set of the remaining 5 instances (instances 0, 1, 2, 3, and 5).
"""


class Smallnorb(tfds.core.GeneratorBasedBuilder):
  """Smallnorb data set."""

  VERSION = tfds.core.Version(
      "2.0.0", "New split API (https://tensorflow.org/datasets/splits)")
  SUPPORTED_VERSIONS = [
      tfds.core.Version("2.1.0"),
  ]

  def _info(self):
<<<<<<< HEAD
    """Returns basic information of dataset.

    Returns:
      tfds.core.DatasetInfo.
    """
=======
    features_dict = {
        "image":
            tfds.features.Image(shape=(96, 96, 1)),
        "image2":
            tfds.features.Image(shape=(96, 96, 1)),
        "label_category":
            tfds.features.ClassLabel(names=[
                "four-legged animals",
                "human figures",
                "airplanes",
                "trucks",
                "cars",
            ]),
        "instance":
            tfds.features.ClassLabel(num_classes=10),
        "label_elevation":
            tfds.features.ClassLabel(num_classes=9),
        "label_azimuth":
            tfds.features.ClassLabel(num_classes=18),
        "label_lighting":
            tfds.features.ClassLabel(num_classes=6),
    }
    if self.version > "2.0.0":
      features_dict["id"] = tfds.features.Text()
>>>>>>> 9444229f
    return tfds.core.DatasetInfo(
        builder=self,
        description=_DESCRIPTION,
        features=tfds.features.FeaturesDict(features_dict),
        homepage="https://cs.nyu.edu/~ylclab/data/norb-v1.0-small/",
        citation=_CITATION,
        supervised_keys=("image", "label_category"),
    )

  def _split_generators(self, dl_manager):
    """Returns splits."""
    filenames = {
        "training_dat": _TRAINING_URL_TEMPLATE.format(type="dat"),
        "training_cat": _TRAINING_URL_TEMPLATE.format(type="cat"),
        "training_info": _TRAINING_URL_TEMPLATE.format(type="info"),
        "testing_dat": _TESTING_URL_TEMPLATE.format(type="dat"),
        "testing_cat": _TESTING_URL_TEMPLATE.format(type="cat"),
        "testing_info": _TESTING_URL_TEMPLATE.format(type="info"),
    }

    files = dl_manager.download_and_extract(filenames)

    return [
        tfds.core.SplitGenerator(
            name=tfds.Split.TRAIN,
            gen_kwargs=dict(
                split_prefix="train_",
                dat_path=files["training_dat"],
                cat_path=files["training_cat"],
                info_path=files["training_info"])),
        tfds.core.SplitGenerator(
            name=tfds.Split.TEST,
            gen_kwargs=dict(
                split_prefix="test_",
                dat_path=files["testing_dat"],
                cat_path=files["testing_cat"],
                info_path=files["testing_info"])),
    ]

  def _generate_examples(self, split_prefix, dat_path, cat_path, info_path):
    """Generate examples for the Smallnorb dataset.

    Args:
      split_prefix: Prefix that identifies the split.
      dat_path: Path to dat file of the chunk.
      cat_path: Path to cat file of the chunk.
      info_path: Path to info file of the chunk.

    Yields:
      Dictionaries with images and the different labels.
    """
    dat_arr, cat_arr, info_arr = _load_chunk(dat_path, cat_path, info_path)

    for i, (image, category, info_vec) in enumerate(moves.zip(
        dat_arr, cat_arr, info_arr)):
      record = {
          "image": image[0],
          "image2": image[1],
          "label_category": category,
          "instance": info_vec[0],
          "label_elevation": info_vec[1],
          "label_azimuth": info_vec[2],
          "label_lighting": info_vec[3],
      }
      if self.version > "2.0.0":
        record["id"] = "{}{:05d}".format(split_prefix, i)
      yield i, record


def _load_chunk(dat_path, cat_path, info_path):
  """Loads a data chunk as specified by the paths.

  Args:
    dat_path: Path to dat file of the chunk.
    cat_path: Path to cat file of the chunk.
    info_path: Path to info file of the chunk.

  Returns:
    Tuple with the dat, cat, info_arrays.
  """
  dat_array = read_binary_matrix(dat_path)
  # Even if the image is gray scale, we need to add an extra channel dimension
  # to be compatible with tfds.features.Image.
  dat_array = np.expand_dims(dat_array, -1)

  cat_array = read_binary_matrix(cat_path)

  info_array = read_binary_matrix(info_path)
  info_array = np.copy(info_array)  # Make read-only buffer array writable.
  # Azimuth values are 0, 2, 4, .., 34. We divide by 2 to get proper labels.
  info_array[:, 2] = info_array[:, 2] / 2

  return dat_array, cat_array, info_array


def read_binary_matrix(filename):
  """Reads and returns binary formatted matrix stored in filename.

  The file format is described on the data set page:
  https://cs.nyu.edu/~ylclab/data/norb-v1.0-small/

  Args:
    filename: String with path to the file.

  Returns:
    Numpy array contained in the file.
  """
  with tf.io.gfile.GFile(filename, "rb") as f:
    s = f.read()

    # Data is stored in little-endian byte order.
    int32_dtype = np.dtype("int32").newbyteorder("<")

    # The first 4 bytes contain a magic code that specifies the data type.
    magic = int(np.frombuffer(s, dtype=int32_dtype, count=1))
    if magic == 507333717:
      data_dtype = np.dtype("uint8")  # uint8 does not have a byte order.
    elif magic == 507333716:
      data_dtype = np.dtype("int32").newbyteorder("<")
    else:
      raise ValueError("Invalid magic value for data type!")

    # The second 4 bytes contain an int32 with the number of dimensions of the
    # stored array.
    ndim = int(np.frombuffer(s, dtype=int32_dtype, count=1, offset=4))

    # The next ndim x 4 bytes contain the shape of the array in int32.
    dims = np.frombuffer(s, dtype=int32_dtype, count=ndim, offset=8)

    # If the array has less than three dimensions, three int32 are still used to
    # save the shape info (remaining int32 are simply set to 1). The shape info
    # hence uses max(3, ndim) bytes.
    bytes_used_for_shape_info = max(3, ndim) * 4

    # The remaining bytes are the array.
    data = np.frombuffer(
        s, dtype=data_dtype, offset=8 + bytes_used_for_shape_info)
  return data.reshape(tuple(dims))<|MERGE_RESOLUTION|>--- conflicted
+++ resolved
@@ -61,13 +61,11 @@
   ]
 
   def _info(self):
-<<<<<<< HEAD
     """Returns basic information of dataset.
 
     Returns:
       tfds.core.DatasetInfo.
     """
-=======
     features_dict = {
         "image":
             tfds.features.Image(shape=(96, 96, 1)),
@@ -92,7 +90,6 @@
     }
     if self.version > "2.0.0":
       features_dict["id"] = tfds.features.Text()
->>>>>>> 9444229f
     return tfds.core.DatasetInfo(
         builder=self,
         description=_DESCRIPTION,
