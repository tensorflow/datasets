# coding=utf-8
# Copyright 2020 The TensorFlow Datasets Authors.
#
# Licensed under the Apache License, Version 2.0 (the "License");
# you may not use this file except in compliance with the License.
# You may obtain a copy of the License at
#
#     http://www.apache.org/licenses/LICENSE-2.0
#
# Unless required by applicable law or agreed to in writing, software
# distributed under the License is distributed on an "AS IS" BASIS,
# WITHOUT WARRANTIES OR CONDITIONS OF ANY KIND, either express or implied.
# See the License for the specific language governing permissions and
# limitations under the License.

# Lint as: python3
"""Stanford dogs dataset."""
from __future__ import absolute_import
from __future__ import division
from __future__ import print_function

import collections
import os
import re
import xml.etree.ElementTree as ET

import tensorflow.compat.v2 as tf
import tensorflow_datasets.public_api as tfds

_DESCRIPTION = """\
The Stanford Dogs dataset contains images of 120 breeds of dogs from around
the world. This dataset has been built using images and annotation from
ImageNet for the task of fine-grained image categorization. There are
20,580 images, out of which 12,000 are used for training and 8580 for
testing. Class labels and bounding box annotations are provided
for all the 12,000 images.
"""

_URL = ("http://vision.stanford.edu/aditya86/ImageNetDogs/main.html")

_CITATION = """\
@inproceedings{KhoslaYaoJayadevaprakashFeiFei_FGVC2011,
author = "Aditya Khosla and Nityananda Jayadevaprakash and Bangpeng Yao and
          Li Fei-Fei",
title = "Novel Dataset for Fine-Grained Image Categorization",
booktitle = "First Workshop on Fine-Grained Visual Categorization,
             IEEE Conference on Computer Vision and Pattern Recognition",
year = "2011",
month = "June",
address = "Colorado Springs, CO",
}
@inproceedings{imagenet_cvpr09,
        AUTHOR = {Deng, J. and Dong, W. and Socher, R. and Li, L.-J. and
                  Li, K. and Fei-Fei, L.},
        TITLE = {{ImageNet: A Large-Scale Hierarchical Image Database}},
        BOOKTITLE = {CVPR09},
        YEAR = {2009},
        BIBSOURCE = "http://www.image-net.org/papers/imagenet_cvpr09.bib"}
"""

_IMAGES_URL = "http://vision.stanford.edu/aditya86/ImageNetDogs/images.tar"
_SPLIT_URL = "http://vision.stanford.edu/aditya86/ImageNetDogs/lists.tar"
_ANNOTATIONS_URL = "http://vision.stanford.edu/aditya86/ImageNetDogs/annotation.tar"
_NAME_RE = re.compile(r"([\w-]*[/\\])*([\w]*.jpg)$")


class StanfordDogs(tfds.core.GeneratorBasedBuilder):
  """Stanford Dogs dataset."""

  # Version 0.2.0: Fix non-deterministic label names
  VERSION = tfds.core.Version("0.2.0")

  def _info(self):
    """Returns basic information of dataset.

    Returns:
      tfds.core.DatasetInfo.
    """
    return tfds.core.DatasetInfo(
        builder=self,
        description=_DESCRIPTION,
        features=tfds.features.FeaturesDict({
            # Images are of varying size
            "image":
                tfds.features.Image(),
            "image/filename":
                tfds.features.Text(),
            "label":
                tfds.features.ClassLabel(num_classes=120),
            # Multiple bounding box per image
            "objects":
                tfds.features.Sequence({
                    "bbox": tfds.features.BBoxFeature(),
                }),
        }),
        supervised_keys=("image", "label"),
        homepage=_URL,
        citation=_CITATION)

  def _split_generators(self, dl_manager):
    """Returns SplitGenerators."""
    images_path = dl_manager.download(_IMAGES_URL)
    split_path, annotation_path = dl_manager.download_and_extract(
        [_SPLIT_URL, _ANNOTATIONS_URL])
    xml_file_list = collections.defaultdict(str)

    # Parsing the mat file which contains the list of train/test images
    scipy = tfds.core.lazy_imports.scipy
    def parse_mat_file(file_name):
      with tf.io.gfile.GFile(file_name, "rb") as f:
        parsed_mat_arr = scipy.io.loadmat(f, squeeze_me=True)
      file_list = [
          os.path.split(element)[-1] for element in parsed_mat_arr["file_list"]
      ]

      return file_list, parsed_mat_arr

    for fname in tf.io.gfile.listdir(split_path):
      # Train-test split using train_list.mat and test_list.mat
      full_file_name = os.path.join(split_path, fname)

      if "train" in fname:
        train_list, train_mat_arr = parse_mat_file(full_file_name)
<<<<<<< HEAD
        label_names = ({  # Set to remove duplicates
            element.split("/")[-2].lower()  # Extract path/label/img.jpg
=======
        label_names = set([  # Set to remove duplicates
            os.path.split(element)[-2].lower()  # Extract path/label/img.jpg
>>>>>>> 9444229f
            for element in train_mat_arr["file_list"]
        })
      elif "test" in fname:
        test_list, _ = parse_mat_file(full_file_name)

    self.info.features["label"].names = sorted(label_names)

    for root, _, files in tf.io.gfile.walk(annotation_path):
      # Parsing the XML file which have the image annotations
      for fname in files:
        annotation_file_name = os.path.join(root, fname)
        with tf.io.gfile.GFile(annotation_file_name, "rb") as f:
          xml_file_list[fname] = ET.parse(f)

    return [
        tfds.core.SplitGenerator(
            name=tfds.Split.TRAIN,
            gen_kwargs={
                "archive": dl_manager.iter_archive(images_path),
                "file_names": train_list,
                "annotation_files": xml_file_list,
            }),
        tfds.core.SplitGenerator(
            name=tfds.Split.TEST,
            gen_kwargs={
                "archive": dl_manager.iter_archive(images_path),
                "file_names": test_list,
                "annotation_files": xml_file_list,
            })
    ]

  def _generate_examples(self, archive, file_names, annotation_files):
    """Generate dog images, labels, bbox attributes given the directory path.

    Args:
      archive: object that iterates over the zip
      file_names : list of train/test image file names obtained from mat file
      annotation_files : dict of image file names and their xml object

    Yields:
      Image path, Image file name, its corresponding label and
      bounding box values
    """
    bbox_attrib = ["xmin", "xmax", "ymin", "ymax", "width", "height"]

    for fname, fobj in archive:
      res = _NAME_RE.match(fname)
      if not res or (os.path.split(fname)[-1] not in file_names):
        continue

      label = res.group(1)[:-1].lower()
      file_name = res.group(2)
      attributes = collections.defaultdict(list)
      for element in annotation_files[file_name.split(".")[0]].iter():
        # Extract necessary Bbox attributes from XML file
        if element.tag.strip() in bbox_attrib:
          attributes[element.tag.strip()].append(float(element.text.strip()))

      # BBox attributes in range of 0.0 to 1.0
      def normalize_bbox(bbox_side, image_side):
        return min(bbox_side / image_side, 1.0)

      def build_box(attributes, n):
        return tfds.features.BBox(
            ymin=normalize_bbox(attributes["ymin"][n], attributes["height"][0]),
            xmin=normalize_bbox(attributes["xmin"][n], attributes["width"][0]),
            ymax=normalize_bbox(attributes["ymax"][n], attributes["height"][0]),
            xmax=normalize_bbox(attributes["xmax"][n], attributes["width"][0]),
        )

      yield fname, {
          "image": fobj,
          "image/filename": fname,
          "label": label,
          "objects": [{
              "bbox": build_box(attributes, n)
          } for n in range(len(attributes["xmin"]))]
      }<|MERGE_RESOLUTION|>--- conflicted
+++ resolved
@@ -121,15 +121,10 @@
 
       if "train" in fname:
         train_list, train_mat_arr = parse_mat_file(full_file_name)
-<<<<<<< HEAD
-        label_names = ({  # Set to remove duplicates
-            element.split("/")[-2].lower()  # Extract path/label/img.jpg
-=======
-        label_names = set([  # Set to remove duplicates
+        label_names = {  # Set to remove duplicates
             os.path.split(element)[-2].lower()  # Extract path/label/img.jpg
->>>>>>> 9444229f
             for element in train_mat_arr["file_list"]
-        })
+        }
       elif "test" in fname:
         test_list, _ = parse_mat_file(full_file_name)
 
