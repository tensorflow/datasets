--- conflicted
+++ resolved
@@ -12,16 +12,10 @@
 # WITHOUT WARRANTIES OR CONDITIONS OF ANY KIND, either express or implied.
 # See the License for the specific language governing permissions and
 # limitations under the License.
+# Lint as: python3
 
-<<<<<<< HEAD
 """Tests for binarized_alpha_digits dataset module."""
 
-=======
-# Lint as: python3
-from __future__ import absolute_import
-from __future__ import division
-from __future__ import print_function
->>>>>>> 669a7305
 from tensorflow_datasets.image import binary_alpha_digits
 import tensorflow_datasets.testing as tfds_test
 
