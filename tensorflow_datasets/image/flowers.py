--- conflicted
+++ resolved
@@ -76,15 +76,8 @@
     return [
         tfds.core.SplitGenerator(
             name=tfds.Split.TRAIN,
-<<<<<<< HEAD
-            num_shards=20,
             gen_kwargs={"archive": dl_manager.iter_archive(path)},
         )
-=======
-            gen_kwargs={
-                "images_dir_path": path
-            }),
->>>>>>> 79d1f69b
     ]
 
   def _generate_examples(self, archive):
