# coding=utf-8
# Copyright 2020 The TensorFlow Datasets Authors.
#
# Licensed under the Apache License, Version 2.0 (the "License");
# you may not use this file except in compliance with the License.
# You may obtain a copy of the License at
#
#     http://www.apache.org/licenses/LICENSE-2.0
#
# Unless required by applicable law or agreed to in writing, software
# distributed under the License is distributed on an "AS IS" BASIS,
# WITHOUT WARRANTIES OR CONDITIONS OF ANY KIND, either express or implied.
# See the License for the specific language governing permissions and
# limitations under the License.

# Lint as: python3
"""Test for cassava leaf dataset."""


from tensorflow_datasets import testing
from tensorflow_datasets.image import cassava


class CassavaTest(testing.DatasetBuilderTestCase):
  DATASET_CLASS = cassava.Cassava
  SPLITS = {
      "train": 5,
      "test": 5,
      "validation": 5,
  }

<<<<<<< HEAD

=======
>>>>>>> 669a7305
if __name__ == "__main__":
  testing.test_main()<|MERGE_RESOLUTION|>--- conflicted
+++ resolved
@@ -29,9 +29,5 @@
       "validation": 5,
   }
 
-<<<<<<< HEAD
-
-=======
->>>>>>> 669a7305
 if __name__ == "__main__":
   testing.test_main()