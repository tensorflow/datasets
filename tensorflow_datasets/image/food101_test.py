--- conflicted
+++ resolved
@@ -13,15 +13,10 @@
 # See the License for the specific language governing permissions and
 # limitations under the License.
 
-<<<<<<< HEAD
+# Lint as: python3
 """Test for food101 dataset."""
 
-=======
-# Lint as: python3
-from __future__ import absolute_import
-from __future__ import division
-from __future__ import print_function
->>>>>>> 669a7305
+
 from tensorflow_datasets.image import food101
 import tensorflow_datasets.testing as tfds_test
 
