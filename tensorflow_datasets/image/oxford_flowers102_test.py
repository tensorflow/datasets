--- conflicted
+++ resolved
@@ -13,13 +13,8 @@
 # See the License for the specific language governing permissions and
 # limitations under the License.
 
-<<<<<<< HEAD
+# Lint as: python3
 """Test for oxford_102_flowers."""
-=======
-# Lint as: python3
-"""TODO(oxford_102_flowers): Add a description here."""
->>>>>>> 669a7305
-
 
 from tensorflow_datasets import testing
 from tensorflow_datasets.image import oxford_flowers102
